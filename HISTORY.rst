.. :changelog:

.. Unreleased Changes

Unreleased Changes
------------------
<<<<<<< HEAD
* Fixed an issue/bug in Seasonal Water Yield that would occur when a user provided a datastack that had nodata values overlapping with valid DEM locations. Previously this would generate an NaN for various biophysical values at that pixel and cascade it downslope. Now any question of nodata on a valid DEM pixel is treated as "0". This will make serious visual artifacts on the output, but should help users pinpoint the source of bad data rather than crash.
=======
* Fixed an issue with Coastal Blue Carbon (both main model and preprocessor) where the suffix was not being reflected in the output filenames.  As a part of this fix, the CBC model and preprocessor suffix args key has changed from ``args['results_suffix']`` to ``args['suffix']``.
>>>>>>> 9025ed65
* Refactored all but routing components of SDR to use PyGeoprocessing 0.5.0 and laid a consistent raster floating point type of 'float32'. This will cause numerically insignificant differences between older versions of SDR and this one. But differences are well within the tolerance of the overall error of the model and expected error rate of data. Advantages are smaller disk footprint per run, cleaner and more maintainable design, and a slight performance increase.
* Bug fixed in SDR that would align the output raster stack to match with the landcover pixel stack even though the rest of the rasters are scaled and clipped to the DEM.
* When loading parameters from a datastack, parameter set or logfile, the UI will check that the model that created the file being loaded matches the name of the model that is currently running.  If there is a mismatch, a dialog is presented for the user to confirm or cancel the loading of parameters. Logfiles from IUI (which do not have clearly-recorded modelname or InVEST version information) can still have their arguments parsed, but the resulting model name and InVEST version will be set to ``"UNKNOWN"``.
* Data Stack files (``*.invest.json``, ``*.invest.tar.gz``) can now be dragged and dropped on an InVEST model window, which will prompt the UI to load that parameter set.
* Spatial inputs to Coastal Blue Carbon are now aligned as part of the model. This resolves a longstanding issue with the model where inputs would need to perfectly overlap (even down to pixel indices), or else the model would yield strange results.
* The InVEST UI now contains a submenu for opening a recently-opened datastack.  This submenu is automatically populated with the 10 most recently-opened datastacks for the current model.
* Removed vendored ``natcap.invest.dbfpy`` subpackage.
* Removed deprecated ``natcap.invest.fileio`` module.
* Removed ``natcap.invest.iui`` UI subpackage in favor of a new UI framework found at ``natcap.invest.ui``. This new UI features a greatly improved API, good test coverage, support for Qt4 and Qt5, and includes updates to all InVEST models to support validation of model arguments from a python script, independent of the UI.
* Updated core model of seasonal water yield to allow for negative `L_avail`.
* Updated RouteDEM to allow for file suffixes, finer control over what DEM routing algorithms to run, and removal of the multiple stepped stream threshold classification.
* Redesign/refactor of pollination model. Long term bugs in the model are resolved, managed pollinators added, and many simplifications to the end user's experience.  The updated user's guide chapter is available here: http://data.naturalcapitalproject.org/nightly-build/invest-users-guide/html/croppollination.html
* Scenario Generator - Rule Based now has an optional input to define a seed.
  This input is used to seed the random shuffling of parcels that have equal
  priorities.
* InVEST on mac is now distributed as a single application bundle, allowing InVEST to run as expected on mac OSX Sierra.  Individual models are selected and launched from a new launcher window.
* The InVEST CLI now has a GUI model launcher:  ``$ invest launcher``
* Updated the Coastal Blue Carbon model to improve handling of blank lines in input CSV tables and improve memory efficiency of the current implementation.
* Improved the readability of a cryptic error message in Coastal Vulnerability that is normally raised when the depth threshold is too high or the exposure proportion is too low to detect any shoreline segments.
* Adding InVEST HTML documentation to the Mac disk image distribution.
* Upgrading dependency of PyGeoprocessing to 0.3.3.  This fixes a memory leak associated with any model that aggregates rasters over complicated overlapping polygons.
* Adding sample data to Blue Carbon model that were missing.
* Deprecating the InVEST Marine Water Quality model.  This also removes InVEST's dependancy on the pyamg package which has been removed from REQUIREMENTS.TXT.
* Deprecating the ArcGIS-based Coastal Protection model and ArcGIS-based data-preprocessing scripts.  The toolbox and scripts may still be found at https://bitbucket.org/natcap/invest.arcgis.
* Fixing an issue in the carbon edge effect model that caused output values in the shapefile to be rounded to the nearest integer.
* Fixing issue in SDR model that would occasionally cause users to see errors about field widths in the output shapefile generation.
* Updated the erodibility sample raster that ships with InVEST for the SDR model.  The old version was in US units, in this version we convert to SI units as the model requires, and clipped the raster to the extents of the other stack to save disk space.

3.3.3 (2017-02-06)
------------------
* Fixed an issue in the UI where the carbon model wouldn't accept negative numbers in the price increase of carbon.
* RouteDEM no longer produces a "tiled_dem.tif" file since that functionality is being deprecated in PyGeoprocessing.
* Fixing an issue in SDR where the optional drainage layer would not be used in most of the SDR biophysical calculations.
* Refactoring so water yield pixels with Kc and et0 equal to be 0 now yields a 0.0 value of water yield on that pixel rather than nodata.
* Light optimization refactor of wind energy model that improves runtimes in some cases by a factor of 2-3.
* Performance optimizations to HRA that improve runtimes by approximately 30%.
* Fixed a broken UI link to Seasonal Water Yield's user's guide.
* Fixed an issue with DelineateIT that caused ArcGIS users to see both the watershed and inverse watershed polygons when viewing the output of the tool.
* Upgrading dependency to PyGeoprocessing 0.3.2.
* Fixed an issue with SDR that caused the LS factor to be an order of magnitue too high in areas where the slope was greater than 9%.  In our sample case this caused sediment export estimates to be about 6% too high, but in cases where analyses are run over steep slopes the error would have been greater.
* ``paver check`` now warns if the ``PYTHONHOME`` environment variable is set.
* API docs now correctly reflect installation steps needed for python development headers on linux.
* Fixed a side effect in the InVEST user interface that would cause ``tempfile.tempdir`` to be set and then not be reset after a model run is finished.
* The InVEST user interface will now record GDAL/OGR log messages in the log messages window and in the logfile written to the workspace.
* Updated branding and usability of the InVEST installer for Windows, and the Mac Disk Image (.dmg).


3.3.2 (2016-10-17)
------------------
* Partial test coverage for HRA model.
* Full test coverage for Overlap Analysis model.
* Full test coverage for Finfish Aquaculture.
* Full test coverage for DelineateIT.
* Full test coverage for RouteDEM.
* Fixed an issue in Habitat Quality where an error in the sample table or malformed threat raster names would display a confusing message to the user.
* Full test coverage for scenario generator proximity model.
* Patching an issue in seasonal water yield that causes an int overflow error if the user provides a floating point landcover map and the nodata value is outside of the range of an int64.
* Full test coverage for the fisheries model.
* Patched an issue that would cause the Seasonal Water Edge model to crash when the curve number was 100.
* Patching a critical issue with forest carbon edge that would give incorrect results for edge distance effects.
* Patching a minor issue with forest carbon edge that would cause the model to crash if only one  interpolation point were selected.
* Full test coverage for pollination model.
* Removed "farms aggregation" functionality from the InVEST pollination model.
* Full test coverage for the marine water quality model.
* Full test coverage for GLOBIO model.
* Full test coverage for carbon forest edge model.
* Upgraded SciPy dependancy to 0.16.1.
* Patched bug in NDR that would cause a phosphorus density to be reported per pixel rather than total amount of phosporous in a pixel.
* Corrected an issue with the uses of buffers in the euclidean risk function of Habitat Risk Assessment.  (issue #3564)
* Complete code coverage tests for Habitat Quality model.
* Corrected an issue with the ``Fisheries_Inputs.csv`` sample table used by Overlap Analysis.  (issue #3548)
* Major modifications to Terrestrial Carbon model to include removing the harvested wood product pool, uncertainty analysis, and updated efficient raster calculations for performance.
* Fixed an issue in GLOBIO that would cause model runs to crash if the AOI marked as optional was not present.
* Removed the deprecated and incomplete Nearshore Wave and Erosion model (``natcap.invest.nearshore_wave_and_erosion``).
* Removed the deprecated Timber model (``natcap.invest.timber``).
* Fixed an issue where seasonal water yield would raise a divide by zero error if a watershed polygon didn't cover a valid data region.  Now sets aggregation quantity to zero and reports a warning in the log.
* ``natcap.invest.utils.build_file_registry`` now raises a ``ValueError`` if a path is not a string or list of strings.
* Fixed issues in NDR that would indicate invalid values were being processed during runtimes by skipping the invalid calculations in the first place rather than calculating them and discarding after the fact.
* Complete code coverage tests for NDR model.
* Minor (~10% speedup) performance improvements to NDR.
* Added functionality to recreation model so that the `monthly_table.csv` file now receives a file suffix if one is provided by the user.
* Fixed an issue in SDR where the m exponent was calculated incorrectly in many situations resulting in an error of about 1% in total export.
* Fixed an issue in SDR that reported runtime overflow errors during normal processing even though the model completed without other errors.

3.3.1 (2016-06-13)
------------------
* Refactored API documentation for readability, organization by relevant topics, and to allow docs to build on `invest.readthedocs.io <http://invest.readthedocs.io>`_,
* Installation of ``natcap.invest`` now requires ``natcap.versioner``.  If this is not available on the system at runtime, setuptools will make it available at runtime.
* InVEST Windows installer now includes HISTORY.rst as the changelog instead of the old ``InVEST_Updates_<version>`` files.
* Habitat suitability model is generalized and released as an API only accessible model.  It can be found at ``natcap.invest.habitat_suitability.execute``.  This model replaces the oyster habitat suitability model.
    * The refactor of this model requires an upgrade to ``numpy >= 1.11.0``.
* Fixed a crash in the InVEST CLI where calling ``invest`` without a parameter would raise an exception on linux-based systems.  (Issue `#3528 <https://bitbucket.org/natcap/invest/issues/3515>`_)
* Patched an issue in Seasonal Water Yield model where a nodata value in the landcover map that was equal to ``MAX_INT`` would cause an overflow error/crash.
* InVEST NSIS installer will now optionally install the Microsoft Visual C++ 2008 redistributable on Windows 7 or earlier.  This addresses a known issue on Windows 7 systems when importing GDAL binaries (Issue `#3515 <https://bitbucket.org/natcap/invest/issues/3515>`_).  Users opting to install this redistributable agree to abide by the terms and conditions therein.
* Removed the deprecated subpackage ``natcap.invest.optimization``.
* Updated the InVEST license to legally define the Natural Capital Project.
* Corrected an issue in Coastal Vulnerability where an output shapefile was being recreated for each row, and where field values were not being stored correctly.
* Updated Scenario Generator model to add basic testing, file registry support, PEP8 and PEP257 compliance, and to fix several bugs.
* Updated Crop Production model to add a simplified UI, faster runtime, and more testing.

3.3.0 (2016-03-14)
------------------
* Refactored Wind Energy model to use a CSV input for wind data instead of a Binary file.
* Redesigned InVEST recreation model for a single input streamlined interface, advanced analytics, and refactored outputs.  While the model is still based on "photo user days" old model runs are not backward compatable with the new model or interface. See the Recreation Model user's guide chapter for details.
    * The refactor of this model requires an upgrade to ``GDAL >=1.11.0 <2.0`` and ``numpy >= 1.10.2``.
* Removed nutrient retention (water purification) model from InVEST suite and replaced it with the nutrient delivery ratio (NDR) model.  NDR has been available in development relseases, but has now officially been added to the set of Windows Start Menu models and the "under development" tag in its users guide has been removed.  See the InVEST user's guide for details between the differences and advantages of NDR over the old nutrient model.
* Modified NDR by adding a required "Runoff Proxy" raster to the inputs.  This allows the model to vary the relative intensity of nutrient runoff based on varying precipitation variability.
* Fixed a bug in the Area Change rule of the Rule-Based Scenario Generator, where units were being converted incorrectly. (Issue `#3472 <https://bitbucket.org/natcap/invest/issues/3472>`_) Thanks to Fosco Vesely for this fix.
* InVEST Seasonal Water Yield model released.
* InVEST Forest Carbon Edge Effect model released.
* InVEST Scenario Generator: Proximity Based model released and renamed the previous "Scenario Generator" to "Scenario Generator: Rule Based".
* Implemented a blockwise exponential decay kernel generation function, which is now used in the Pollination and Habitat Quality models.
* GLOBIO now uses an intensification parameter and not a map to average all agriculture across the GLOBIO 8 and 9 classes.
* GLOBIO outputs modified so core outputs are in workspace and intermediate outputs are in a subdirectory called 'intermediate_outputs'.
* Fixed a crash with the NDR model that could occur if the DEM and landcover maps were different resolutions.
* Refactored all the InVEST model user interfaces so that Workspace defaults to the user's home "Documents" directory.
* Fixed an HRA bug where stessors with a buffer of zero were being buffered by 1 pixel
* HRA enhancement which creates a common raster to burn all input shapefiles onto, ensuring consistent alignment.
* Fixed an issue in SDR model where a landcover map that was smaller than the DEM would create extraneous "0" valued cells.
* New HRA feature which allows for "NA" values to be entered into the "Ratings" column for a habitat / stressor pair in the Criteria Ratings CSV. If ALL ratings are set to NA, the habitat / stressor will be treated as having no interaction. This means in the model, that there will be no overlap between the two sources. All rows parameters with an NA rating will not be used in calculating results.
* Refactored Coastal Blue Carbon model for greater speed, maintainability and clearer documentation.
* Habitat Quality bug fix when given land cover rasters with different pixel sizes than threat rasters. Model would use the wrong pixel distance for the convolution kernel.
* Light refactor of Timber model. Now using CSV input attribute file instead of DBF file.
* Fixed clipping bug in Wave Energy model that was not properly clipping polygons correctly. Found when using global data.
* Made the following changes / updates to the coastal vulnerability model:
    * Fixed a bug in the model where the geomorphology ranks were not always being used correctly.
    * Removed the HTML summary results output and replaced with a link to a dashboard that helps visualize and interpret CV results.
    * Added a point shapefile output: 'outputs/coastal_exposure.shp' that is a shapefile representation of the corresponding CSV table.
    * The model UI now requires the 'Relief' input. No longer optional.
    * CSV outputs and Shapefile outputs based on rasters now have x, y coorinates of the center of the pixel instead of top left of the pixel.
* Turning setuptools' zip_safe to False for consistency across the Natcap Namespace.
* GLOBIO no longer requires user to specify a keyfield in the AOI.
* New feature to GLOBIO to summarize MSA by AOI.
* New feature to GLOBIO to use a user defined MSA parameter table to do the MSA thresholds for infrastructure, connectivity, and landuse type
* Documentation to the GLOBIO code base including the large docstring for 'execute'.

3.2.0 (2015-05-31)
------------------
InVEST 3.2.0 is a major release with the addition of several experimental models and tools as well as an upgrade to the PyGeoprocessing core:

* Upgrade to PyGeoprocessing v0.3.0a1 for miscelaneous performance improvements to InVEST's core geoprocessing routines.
* An alpha unstable build of the InVEST crop production model is released with partial documentation and sample data.
* A beta build of the InVEST fisheries model is released with documentation and sample data.
* An alpha unstable build of the nutrient delivery ratio (NDR) model is available directly under InVEST's instalation directory at  ``invest-x86/invest_ndr.exe``; eventually this model will replace InVEST's current "Nutrient" model.  It is currently undocumented and unsupported but inputs are similar to that of InVEST's SDR model.
* An alpha unstable build of InVEST's implementation of GLOBIO is available directly under InVEST's instalation directory at ``invest-x86/invest_globio.exe``.  It is currently undocumented but sample data are provided.
* DelinateIT, a watershed delination tool based on PyGeoprocessing's d-infinity flow algorithm is released as a standalone tool in the InVEST repository with documentation and sample data.
* Miscelaneous performance patches and bug fixes.

3.1.3 (2015-04-23)
------------------
InVEST 3.1.3 is a hotfix release patching a memory blocking issue resolved in PyGeoprocessing version 0.2.1.  Users might have experienced slow runtimes on SDR or other routed models.

3.1.2 (2015-04-15)
------------------
InVEST 3.1.2 is a minor release patching issues mostly related to the freshwater routing models and signed GDAL Byte datasets.

* Patching an issue where some projections were not regognized and InVEST reported an UnprojectedError.
* Updates to logging that make it easier to capture logging messages when scripting InVEST.
* Shortened water yield user interface height so it doesn't waste whitespace.
* Update PyGeoprocessing dependency to version 0.2.0.
* Fixed an InVEST wide issue related to bugs stemming from the use of signed byte raster inputs that resulted in nonsensical outputs or KeyErrors.
* Minor performance updates to carbon model.
* Fixed an issue where DEMS with 32 bit ints and INT_MAX as the nodata value nodata value incorrectly treated the nodata value in the raster as a very large DEM value ultimately resulting in rasters that did not drain correctly and empty flow accumulation rasters.
* Fixed an issue where some reservoirs whose edges were clipped to the edge of the watershed created large plateaus with no drain except off the edge of the defined raster.  Added a second pass in the plateau drainage algorithm to test for these cases and drains them to an adjacent nodata area if they occur.
* Fixed an issue in the Fisheries model where the Results Suffix input was invariably initializing to an empty string.
* Fixed an issue in the Blue Carbon model that prevented the report from being generated in the outputs file.

3.1.1 (2015-03-13)
------------------
InVEST 3.1.1 is a major performance and memory bug patch to the InVEST toolsuite.  We recommend all users upgrade to this version.

* Fixed an issue surrounding reports of SDR or Nutrient model outputs of zero values, nodata holes, excessive runtimes, or out of memory errors.  Some of those problems happened to be related to interesting DEMs that would break the flat drainage algorithm we have inside RouteDEM that adjusted the heights of those regions to drain away from higher edges and toward lower edges, and then pass the height adjusted dem to the InVEST model to do all its model specific calculations.  Unfortunately this solution was not amenable to some degenerate DEM cases and we have now adjusted the algorithm to treat each plateau in the DEM as its own separate region that is processed independently from the other regions. This decreases memory use so we never effectively run out of memory at a minor hit to overall runtime.  We also now adjust the flow direction directly instead of adjust the dem itself.  This saves us from having to modify the DEM and potentially get it into a state where a drained plateau would be higher than its original pixel neighbors that used to drain into it.

There are side effects that result in sometimes large changes to un calibrated runs of SDR or nutrient.  These are related to slightly different flow directions across the landscape and a bug fix on the distance to stream calculation.

* InVEST geoprocessing now uses the PyGeoprocessing package (v0.1.4) rather than the built in functionality that used to be in InVEST.  This will not affect end users of InVEST but may be of interest to users who script InVEST calls who want a standalone Python processing package for raster stack math and hydrological routing.  The project is hosted at https://bitbucket.org/richpsharp/pygeoprocessing.

* Fixed an marine water quality issue where users could input AOIs that were unprojected, but output pixel sizes were specified in meters.  Really the output pixel size should be in the units of the polygon and are now specified as such.  Additionally an exception is raised if the pixel size is too small to generate a numerical solution that is no longer a deep scipy error.

* Added a suffix parameter to the timber and marine water quality models that append a user defined string to the output files; consistent with most of the other InVEST models.

* Fixed a user interface issue where sometimes the InVEST model run would not open a windows explorer to the user's workspace.  Instead it would open to C:\User[..]\My Documents.  This would often happen if there were spaces in the the workspace name or "/" characters in the path.

* Fixed an error across all InVEST models where a specific combination of rasters of different cell sizes and alignments and unsigned data types could create errors in internal interpolation of the raster stacks.  Often these would appear as 'KeyError: 0' across a variety of contexts.  Usually the '0' was an erroneous value introduced by a faulty interpolation scheme.

* Fixed a MemoryError that could occur in the pollination and habitat quality models when the the base landcover map was large and the biophysical properties table allowed the effect to be on the order of that map.  Now can use any raster or range values with only a minor hit to runtime performance.

* Fixed a serious bug in the plateau resolution algorithm that occurred on DEMs with large plateau areas greater than 10x10 in size.  The underlying 32 bit floating point value used to record small height offsets did not have a large enough precision to differentiate between some offsets thus creating an undefined flow direction and holes in the flow accumulation algorithm.

* Minor performance improvements in the routing core, in some cases decreasing runtimes by 30%.

* Fixed a minor issue in DEM resolution that occurred when a perfect plateau was encountered.  Rather that offset the height so the plateau would drain, it kept the plateau at the original height.  This occurred because the uphill offset was nonexistent so the algorithm assumed no plateau resolution was needed.  Perfect plateaus now drain correctly.  In practice this kind of DEM was encountered in areas with large bodies of water where the remote sensing algorithm would classify the center of a lake 1 meter higher than the rest of the lake.

* Fixed a serious routing issue where divergent flow directions were not getting accumulated 50% of the time. Related to a division speed optimization that fell back on C-style modulus which differs from Python.

* InVEST SDR model thresholded slopes in terms of radians, not percent thus clipping the slope tightly between 0.001 and 1%.  The model now only has a lower threshold of 0.00005% for the IC_0 factor, and no other thresholds.  We believe this was an artifact left over from an earlier design of the model.


* Fixed a potential memory inefficiency in Wave Energy Model when computing the percentile rasters. Implemented a new memory efficient percentile algorithm and updated the outputs to reflect the new open source framework of the model. Now outputting csv files that describe the ranges and meaning of the percentile raster outputs.

* Fixed a bug in Habitat Quality where the future output "quality_out_f.tif" was not reflecting the habitat value given in the sensitivity table for the specified landcover types.


3.1.0 (2014-11-19)
------------------
InVEST 3.1.0 (http://www.naturalcapitalproject.org/download.html) is a major software and science milestone that includes an overhauled sedimentation model, long awaited fixes to exponential decay routines in habitat quality and pollination, and a massive update to the underlying hydrological routing routines.  The updated sediment model, called SDR (sediment delivery ratio), is part of our continuing effort to improve the science and capabilities of the InVEST tool suite.  The SDR model inputs are backwards comparable with the InVEST 3.0.1 sediment model with two additional global calibration parameters and removed the need for the retention efficiency parameter in the biophysical table; most users can run SDR directly with the data they have prepared for previous versions.  The biophysical differences between the models are described in a section within the SDR user's guide and represent a superior representation of the hydrological connectivity of the watershed, biophysical parameters that are independent of cell size, and a more accurate representation of sediment retention on the landscape.  Other InVEST improvements to include standard bug fixes, performance improvements, and usability features which in part are described below:

* InVEST Sediment Model has been replaced with the InVEST Sediment Delivery Ratio model.  See the SDR user's guide chapter for the difference between the two.
* Fixed an issue in the pollination model where the exponential decay function decreased too quickly.
* Fixed an issue in the habitat quality model where the exponential decay function decreased too quickly and added back linear decay as an option.
* Fixed an InVEST wide issue where some input rasters that were signed bytes did not correctly map to their negative nodata values.
* Hydropower input rasters have been normalized to the LULC size so sampling error is the same for all the input watersheds.
* Adding a check to make sure that input biophysical parameters to the water yield model do not exceed invalid scientific ranges.
* Added a check on nutrient retention in case the upstream water yield was less than 1 so that the log value did not go negative.  In that case we clamp upstream water yield to 0.
* A KeyError issue in hydropower was resolved that occurred when the input rasters were at such a coarse resolution that at least one pixel was completely contained in each watershed.  Now a value of -9999 will be reported for watersheds that don't contain any valid data.
* An early version of the monthly water yield model that was erroneously included in was in the installer; it was removed in this version.
* Python scripts necessary for running the ArcGIS version of Coastal Protection were missing.  They've since been added back to the distribution.
* Raster calculations are now processed by raster block sizes.  Improvements in raster reads and writes.
* Fixed an issue in the routing core where some wide DEMs would cause out of memory errors.
* Scenario generator marked as stable.
* Fixed bug in HRA where raster extents of shapefiles were not properly encapsulating the whole AOI.
* Fixed bug in HRA where any number of habitats over 4 would compress the output plots. Now extends the figure so that all plots are correctly scaled.
* Fixed a bug in HRA where the AOI attribute 'name' could not be an int. Should now accept any type.
* Fixed bug in HRA which re-wrote the labels if it was run immediately without closing the UI.
* Fixed nodata masking bug in Water Yield when raster extents were less than that covered by the watershed.
* Removed hydropower calibration parameter form water yield model.
* Models that had suffixes used to only allow alphanumeric characters.  Now all suffix types are allowed.
* A bug in the core platform that would occasionally cause routing errors on irregularly pixel sized rasters was fixed.  This often had the effect that the user would see broken streams and/or nodata values scattered through sediment or nutrient results.
* Wind Energy:
        * Added new framework for valuation component. Can now input a yearly price table that spans the lifetime of the wind farm. Also if no price table is made, can specify a price for energy and an annual rate of change.
        * Added new memory efficient distance transform functionality
        * Added ability to leave out 'landing points' in 'grid connection points' input. If not landing points are found, it will calculate wind farm directly to grid point distances
* Error message added in Wave Energy if clip shape has no intersection
* Fixed an issue where the data type of the nodata value in a raster might be different than the values in the raster.  This was common in the case of 64 bit floating point values as nodata when the underlying raster was 32 bit.  Now nodata values are cast to the underlying types which improves the reliability of many of the InVEST models.


3.0.1 (2014-05-19)
------------------
* Blue Carbon model released.

* HRA UI now properly reflects that the Resolution of Analysis is in meters, not meters squared, and thus will be applied as a side length for a raster pixel.

* HRA now accepts CSVs for ratings scoring that are semicolon separated as well as comma separated.

* Fixed a minor bug in InVEST's geoprocessing aggregate core that now consistently outputs correct zonal stats from the underlying pixel level hydro outputs which affects the water yield, sediment, and nutrient models.

* Added compression to InVEST output geotiff files.  In most cases this reduces output disk usage by a factor of 5.

* Fixed an issue where CSVs in the sediment model weren't open in universal line read mode.

* Fixed an issue where approximating whether pixel edges were the same size was not doing an approximately equal function.

* Fixed an issue that made the CV model crash when the coastline computed from the landmass didn't align perfectly with that defined in the geomorphology layer.

* Fixed an issue in the CV model where the intensity of local wave exposure was very low, and yielded zero local wave power for the majority of coastal segments.

* Fixed an issue where the CV model crashes if a coastal segment is at the edge of the shore exposure raster.

* Fixed the exposure of segments surrounded by land that appeared as exposed when their depth was zero.

* Fixed an issue in the CV model where the natural habitat values less than 5 were one unit too low, leading to negative habitat values in some cases.

* Fixed an exponent issue in the CV model where the coastal vulnerability index was raised to a power that was too high.

* Fixed a bug in the Scenic Quality model that prevented it from starting, as well as a number of other issues.

* Updated the pollination model to conform with the latest InVEST geoprocessing standards, resulting in an approximately 33% speedup.

* Improved the UI's ability to remember the last folder visited, and to have all file and folder selection dialogs have access to this information.

* Fixed an issue in Marine Water Quality where the UV points were supposed to be optional, but instead raised an exception when not passed in.

3.0.0 (2014-03-23)
------------------
The 3.0.0 release of InVEST represents a shift away from the ArcGIS to the InVEST standalone computational platform.  The only exception to this shift is the marine coastal protection tier 1 model which is still supported in an ArcGIS toolbox and has no InVEST 3.0 standalone at the moment.  Specific changes are detailed below

* A standalone version of the aesthetic quality model has been developed and packaged along with this release.  The standalone outperforms the ArcGIS equivalent and includes a valuation component.  See the user's guide for details.

* The core water routing algorithms for the sediment and nutrient models have been overhauled.  The routing algorithms now correctly adjust flow in plateau regions, address a bug that would sometimes not route large sections of a DEM, and has been optimized for both run time and memory performance.  In most cases the core d-infinity flow accumulation algorithm out performs TauDEM.  We have also packaged a simple interface to these algorithms in a standalone tool called RouteDEM; the functions can also be referenced from the scripting API in the invest_natcap.routing package.

* The sediment and nutrient models are now at a production level release.  We no longer support the ArcGIS equivalent of these models.

* The sediment model has had its outputs simplified with major changes including the removal of the 'pixel mean' outputs, a direct output of the pixel level export and retention maps, and a single output shapefile whose attribute table contains aggregations of sediment output values.  Additionally all inputs to the sediment biophysical table including p, c, and retention coefficients are now expressed as a proportion between 0 and 1; the ArcGIS model had previously required those inputs were integer values between 0 and 1000.  See the "Interpreting Results" section of sediment model for full details on the outputs.

* The nutrient model has had a similar overhaul to the sediment model including a simplified output structure with many key outputs contained in the attribute table of the shapefile.  Retention coefficients are also expressed in proportions between 0 and 1.  See the "Interpreting Results" section of nutrient model for full details on the outputs.

* Fixed a bug in Habitat Risk Assessment where the HRA module would incorrectly error if a criteria with a 0 score (meant to be removed from the assessment) had a 0 data quality or weight.

* Fixed a bug in Habitat Risk Assessment where the average E/C/Risk values across the given subregion were evaluating to negative numbers.

* Fixed a bug in Overlap Analysis where Human Use Hubs would error if run without inter-activity weighting, and Intra-Activity weighting would error if run without Human Use Hubs.

* The runtime performance of the hydropower water yield model has been improved.

* Released InVEST's implementation of the D-infinity flow algorithm in a tool called RouteDEM available from the start menu.

* Unstable version of blue carbon available.

* Unstable version of scenario generator available.

* Numerous other minor bug fixes and performance enhacnements.



2.6.0 (2013-12-16)
------------------
The 2.6.0 release of InVEST removes most of the old InVEST models from the Arc toolbox in favor of the new InVEST standalone models.  While we have been developing standalone equivalents for the InVEST Arc models since version 2.3.0, this is the first release in which we removed support for the deprecated ArcGIS versions after an internal review of correctness, performance, and stability on the standalones.  Additionally, this is one of the last milestones before the InVEST 3.0.0 release later next year which will transition InVEST models away from strict ArcGIS dependence to a standalone form.

Specifically, support for the following models have been moved from the ArcGIS toolbox to their Windows based standalones: (1) hydropower/water yield, (2) finfish aquaculture, (3) coastal protection tier 0/coastal vulnerability, (4) wave energy, (5) carbon, (6) habitat quality/biodiversity, (7) pollination, (8) timber, and (9) overlap analysis.  Additionally, documentation references to ArcGIS for those models have been replaced with instructions for launching standalone InVEST models from the Windows start menu.

This release also addresses minor bugs, documentation updates, performance tweaks, and new functionality to the toolset, including:

*  A Google doc to provide guidance for scripting the InVEST standalone models: https://docs.google.com/document/d/158WKiSHQ3dBX9C3Kc99HUBic0nzZ3MqW3CmwQgvAqGo/edit?usp=sharing

* Fixed a bug in the sample data that defined Kc as a number between 0 and 1000 instead of a number between 0 and 1.

* Link to report an issue now takes user to the online forums rather than an email address.

* Changed InVEST Sediment model standalone so that retention values are now between 0 and 1 instead of 0 and 100.

* Fixed a bug in Biodiversity where if no suffix were entered output filenames would have a trailing underscore (_) behind them.

* Added documentation to the water purification/nutrient retention model documentation about the standalone outputs since they differ from the ArcGIS version of the model.

* Fixed an issue where the model would try to move the logfile to the workspace after the model run was complete and Windows would erroneously report that the move failed.

* Removed the separation between marine and freshwater terrestrial models in the user's guide.  Now just a list of models.

* Changed the name of InVEST "Biodiversity" model to "Habitat Quality" in the module names, start menu, user's guide, and sample data folders.

* Minor bug fixes, performance enhancements, and better error reporting in the internal infrastructure.

* HRA risk in the unstable standalone is calculated differently from the last release. If there is no spatial overlap within a cell, there is automatically a risk of 0. This also applies to the E and C intermediate files for a given pairing. If there is no spatial overlap, E and C will be 0 where there is only habitat. However, we still create a recovery potential raster which has habitat- specific risk values, even without spatial overlap of a stressor. HRA shapefile outputs for high, medium, low risk areas are now calculated using a user-defined maximum number of overlapping stressors, rather than all potential stressors. In the HTML subregion averaged output, we now attribute what portion of risk to a habitat comes from each habitat-stressor pairing. Any pairings which don't overlap will have an automatic risk of 0.

* Major changes to Water Yield : Reservoir Hydropower Production. Changes include an alternative equation for calculating Actual Evapotranspiration (AET) for non-vegetated land cover types including wetlands. This allows for a more accurate representation of processes on land covers such as urban, water, wetlands, where root depth values aren't applicable. To differentiate between the two equations a column 'LULC_veg' has been added to the Biophysical table in Hydropower/input/biophysical_table.csv. In this column a 1 indicates vegetated and 0 indicates non-vegetated.

* The output structure and outputs have also change in Water Yield : Reservoir Hydropower Production. There is now a folder 'output' that contains all output files including a sub directory 'per_pixel' which has three pixel raster outputs. The subwatershed results are only calculated for the water yield portion and those results can be found as a shapefile, 'subwatershed_results.shp', and CSV file, 'subwatershed_results.csv'. The watershed results can be found in similar files: watershed_results.shp and watershed_results.csv. These two files for the watershed outputs will aggregate the Scarcity and Valuation results as well.

* The evapotranspiration coefficients for crops, Kc, has been changed to a decimal input value in the biophysical table. These values used to be multiplied by 1000 so that they were in integer format, that pre processing step is no longer necessary.

* Changing support from richsharp@stanford.edu to the user support forums at http://ncp-yamato.stanford.edu/natcapforums.

2.5.6 (2013-09-06)
------------------
The 2.5.6 release of InVEST that addresses minor bugs, performance
tweaks, and new functionality of the InVEST standalone models.
Including:

* Change the changed the Carbon biophysical table to use code field
  name from LULC to lucode so it is consistent with the InVEST water
  yield biophysical table.

* Added Monte Carlo uncertainty analysis and documentation to finfish
  aquaculture model.

* Replaced sample data in overlap analysis that was causing the model
  to crash.

* Updates to the overlap analysis user's guide.

* Added preprocessing toolkit available under
  C:\{InVEST install directory}\utils

* Biodiversity Model now exits gracefully if a threat raster is not
  found in the input folder.

* Wind Energy now uses linear (bilinear because its over 2D space?)
  interpolation.

* Wind Energy has been refactored to current API.

* Potential Evapotranspiration input has been properly named to
  Reference Evapotranspiration.

* PET_mn for Water Yield is now Ref Evapotranspiration times Kc
  (evapotranspiration coefficient).

* The soil depth field has been renamed 'depth to root restricting
  layer' in both the hydropower and nutrient retention models.

* ETK column in biophysical table for Water Yield is now Kc.

* Added help text to Timber model.

* Changed the behavior of nutrient retention to return nodata values
  when the mean runoff index is zero.

* Fixed an issue where the hydropower model didn't use the suffix
  inputs.

* Fixed a bug in Biodiversity that did not allow for numerals in the
  threat names and rasters.

* Updated routing algorithm to use a modern algorithm for plateau
  direction resolution.

* Fixed an issue in HRA where individual risk pixels weren't being
  calculated correctly.

* HRA will now properly detect in the preprocessed CSVs when criteria
  or entire habitat-stressor pairs are not desired within an
  assessment.

* Added an infrastructure feature so that temporary files are created
  in the user's workspace rather than at the system level
  folder.  This lets users work in a secondary workspace on a USB
  attached hard drive and use the space of that drive, rather than the
  primary operating system drive.

2.5.5 (2013-08-06)
------------------
The 2.5.5 release of InVEST that addresses minor bugs, performance
tweaks, and new functionality of the InVEST standalone models.  Including:

 * Production level release of the 3.0 Coastal Vulnerability model.
    - This upgrades the InVEST 2.5.4 version of the beta standalone CV
      to a full release with full users guide.  This version of the
      CV model should be used in all cases over its ArcGIS equivalent.

 * Production level release of the Habitat Risk Assessment model.
    - This release upgrades the InVEST 2.5.4 beta version of the
      standalone habitat risk assessment model. It should be used in
      all cases over its ArcGIS equivalent.

 * Uncertainty analysis in Carbon model (beta)
    - Added functionality to assess uncertainty in sequestration and
      emissions given known uncertainty in carbon pool stocks.  Users
      can now specify standard  deviations of carbon pools with
      normal distributions as well as desired uncertainty levels.
      New outputs include masks for regions which both sequester and
      emit carbon with a high probability of confidence.  Please see
      the "Uncertainty Analysis" section of the carbon user's guide
      chapter for more information.

 * REDD+ Scenario Analysis in Carbon model (beta)
    - Additional functionality to assist users evaluating REDD
      and REDD+ scenarios in the carbon model.  The uncertainty analysis
      functionality can also be used with these scenarios.
      Please see the "REDD Scenario Analysis" section of the
      carbon user's guide chapter for more information.

 * Uncertainty analysis in Finfish Aquaculture model (beta)
    - Additionally functionality to account for uncertainty in
      alpha and beta growth parameters as well as histogram
      plots showing the distribution of harvest weights and
      net present value.   Uncertainty analysis is performed
      through Monte Carlo runs that normally sample the
      growth parameters.

 * Streamlined Nutrient Retention model functionality
    - The nutrient retention module no longer requires users to explicitly
      run the water yield model.  The model now seamlessly runs water yield
      during execution.

 * Beta release of the recreation model
    - The recreation is available for beta use with limited documentation.

 * Full release of the wind energy model
    - Removing the 'beta' designation on the wind energy model.


Known Issues:

 * Flow routing in the standalone sediment and nutrient models has a
   bug that prevents routing in some (not all) landscapes.  This bug is
   related to resolving d-infinity flow directions across flat areas.
   We are implementing the solution in Garbrecht and Martx (1997).
   In the meanwhile the sediment and nutrient models are still marked
   as beta until this issue is resolved.

2.5.4 (2013-06-07)
------------------
This is a minor release of InVEST that addresses numerous minor bugs and performance tweaks in the InVEST 3.0 models.  Including:

 * Refactor of Wave Energy Model:
    - Combining the Biophysical and Valuation modules into one.
    - Adding new data for the North Sea and Australia
    - Fixed a bug where elevation values that were equal to or greater than zero
      were being used in calculations.
    - Fixed memory issues when dealing with large datasets.
    - Updated core functions to remove any use of depracated functions

 * Performance updates to the carbon model.

 * Nodata masking fix for rarity raster in Biodiversity Model.
    - When computing rarity from a base landuse raster and current or future
      landuse raster, the intersection of the two was not being properly taken.

 * Fixes to the flow routing algorithms in the sediment and nutrient
   retention models in cases where stream layers were burned in by ArcGIS
   hydro tools.  In those cases streams were at the same elevation and caused
   routing issues.

 * Fixed an issue that affected several InVEST models that occured
   when watershed polygons were too small to cover a pixel.  Excessively
   small watersheds are now handled correctly

 * Arc model deprecation.  We are deprecating the following ArcGIS versions
   of our InVEST models in the sense we recommend ALL users use the InVEST
   standalones over the ArcGIS versions, and the existing ArcGIS versions
   of these models will be removed entirely in the next release.

        * Timber
        * Carbon
        * Pollination
        * Biodiversity
        * Finfish Aquaculture

Known Issues:

 * Flow routing in the standalone sediment and nutrient models has a
   bug that prevents routing in several landscapes.  We're not
   certain of the nature of the bug at the moment, but we will fix by
   the next release.  Thus, sediment and nutrient models are marked
   as (beta) since in some cases the DEM routes correctly.

2.5.3 (2013-03-21)
------------------
This is a minor release of InVEST that fixes an issue with the HRA model that caused ArcGIS versions of the model to fail when calculating habitat maps for risk hotspots. This upgrade is strongly recommended for users of InVEST 2.5.1 or 2.5.2.

2.5.2 (2013-03-17)
------------------
This is a minor release of InVEST that fixes an issue with the HRA sample data that caused ArcGIS versions of the model to fail on the training data.  There is no need to upgrade for most users unless you are doing InVEST training.

2.5.1 (2013-03-12)
------------------
This is a minor release of InVEST that does not add any new models, but
does add additional functionality, stability, and increased performance to
one of the InVEST 3.0 standalones:

  - Pollination 3.0 Beta:
        - Fixed a bug where Windows users of InVEST could run the model, but
          most raster outputs were filled with nodata values.

Additionally, this minor release fixes a bug in the InVEST user interface where
collapsible containers became entirely non-interactive.

2.5.0 (2013-03-08)
------------------
This a major release of InVEST that includes new standalone versions (ArcGIS
is not required) our models as well as additional functionality, stability,
and increased performance to many of the existing models.  This release is
timed to support our group's annual training event at Stanford University.
We expect to release InVEST 2.5.1 a couple of weeks after to address any
software issues that arise during the training.  See the release notes
below for details of the release, and please contact richsharp@stanford.edu
for any issues relating to software:

  - *new* Sediment 3.0 Beta:
      - This is a standalone model that executes an order of magnitude faster
        than the original ArcGIS model, but may have memory issues with
	larger datasets. This fix is scheduled for the 2.5.1 release of InVEST.
      - Uses a d-infinity flow algorithm (ArcGIS version uses D8).
      - Includes a more accurate LS factor.
      - Outputs are now summarized by polygon rather than rasterized polygons.
        Users can view results directly as a table rather than sampling a
	GIS raster.
  - *new* Nutrient 3.0 Beta:
      - This is a standalone model that executes an order of magnitude faster
        than the original ArcGIS model, but may have memory issues with
	larger datasets. This fix is scheduled for the 2.5.1 release of InVEST.
      - Uses a d-infinity flow algorithm (ArcGIS version uses D8).
      - Includes a more accurate LS factor.
      - Outputs are now summarized by polygon rather than rasterized polygons.
        Users can view results directly as a table rather than sampling a
	GIS raster.
  - *new* Wind Energy:
      - A new offshore wind energy model.  This is a standalone-only model
        available under the windows start menu.
  - *new* Recreation Alpha:
      - This is a working demo of our soon to be released future land and near
        shore recreation model.  The model itself is incomplete and should only
	be used as a demo or by NatCap partners that know what they're doing.
  - *new* Habitat Risk Assessment 3.0 Alpha:
      - This is a working demo of our soon to be released 3.0 version of habitat
        risk assessment.  The model itself is incomplete and should only
	be used as a demo or by NatCap partners that know what they're doing.
	Users that need to use the habitat risk assessment should use the ArcGIS
	version of this model.

  - Improvements to the InVEST 2.x ArcGIS-based toolset:
      - Bug fixes to the ArcGIS based Coastal Protection toolset.

  - Removed support for the ArcGIS invest_VERSION.mxd map.  We expect to
    transition the InVEST toolset exclusive standalone tools in a few months.  In
    preparation of this we are starting to deprecate parts of our old ArcGIS
    toolset including this ArcMap document.  The InVEST ArcToolbox is still
    available in C:\InVEST_2_5_0\invest_250.tbx.

  - Known issues:

    - The InVEST 3.0 standalones generate open source GeoTiffs as
      outputs rather than the proprietary ESRI Grid format.  ArcGIS 9.3.1
      occasionally displays these rasters incorrectly.  We have found
      that these layers can be visualized in ArcGIS 9.3.1 by following
      convoluted steps: Right Click on the layer and select Properties; click on
      the Symbology tab; select Stretch, agree to calculate a histogram (this will
      create an .aux file that Arc can use for visualization), click "Ok", remove
      the raster from the layer list, then add it back. As an alternative, we
      suggest using an open source GIS Desktop Tool like Quantum GIS or ArcGIS
      version 10.0 or greater.

   - The InVEST 3.0 carbon model will generate inaccurate sequestration results
     if the extents of the current and future maps don't align.  This will be
     fixed in InVEST 2.5.1; in the meanwhile a workaround is to clip both LULCs
     so they have identical overlaps.

   - A user reported an unstable run of InVEST 3.0 water yield.  We are not
     certain what is causing the issue, but we do have a fix that will go out
     in InVEST 2.5.1.

   - At the moment the InVEST standalones do not run on Windows XP.  This appears
     to be related to an incompatibility between Windows XP and GDAL, the an open
     source gis library we use to create and read GIS data.  At the moment we are
     uncertain if we will be able to fix this bug in future releases, but will
     pass along more information in the future.

2.4.5 (2013-02-01)
------------------
This is a minor release of InVEST that does not add any new models, but
does add additional functionality, stability, and increased performance to
many of the InVEST 3.0 standalones:

  - Pollination 3.0 Beta:
      - Greatly improved memory efficiency over previous versions of this model.
      - 3.0 Beta Pollination Biophysical and Valuation have been merged into a
        single tool, run through a unified user interface.
      - Slightly improved runtime through the use of newer core InVEST GIS libraries.
      - Optional ability to weight different species individually.  This feature
        adds a column to the Guilds table that allows the user to specify a
        relative weight for each species, which will be used before combining all
        species supply rasters.
      - Optional ability to aggregate pollinator abundances at specific points
        provided by an optional points shapefile input.
      - Bugfix: non-agricultural pixels are set to a value of 0.0 to indicate no
        value on the farm value output raster.
      - Bugfix: sup_val_<beename>_<scenario>.tif rasters are now saved to the
        intermediate folder inside the user's workspace instead of the output
        folder.
  - Carbon Biophysical 3.0 Beta:
        * Tweaked the user interface to require the user to
          provide a future LULC raster when the 'Calculate Sequestration' checkbox
          is checked.
        * Fixed a bug that restricted naming of harvest layers.  Harvest layers are
          now selected simply by taking the first available layer.
  - Better memory efficiency in hydropower model.
  - Better support for unicode filepaths in all 3.0 Beta user interfaces.
  - Improved state saving and retrieval when loading up previous-run parameters
    in all 3.0 Beta user interfaces.
  - All 3.0 Beta tools now report elapsed time on completion of a model.
  - All 3.0 Beta tools now provide disk space usage reports on completion of a
    model.
  - All 3.0 Beta tools now report arguments at the top of each logfile.
  - Biodiversity 3.0 Beta: The half-saturation constant is now allowed to be a
    positive floating-point number.
  - Timber 3.0 Beta: Validation has been added to the user interface for this
    tool for all tabular and shapefile inputs.
  - Fixed some typos in Equation 1 in the Finfish Aquaculture user's guide.
  - Fixed a bug where start menu items were not getting deleted during an InVEST
    uninstall.
  - Added a feature so that if the user selects to download datasets but the
    datasets don't successfully download the installation alerts the user and
    continues normally.
  - Fixed a typo with tau in aquaculture guide, originally said 0.8, really 0.08.

  - Improvements to the InVEST 2.x ArcGIS-based toolset:
      - Minor bugfix to Coastal Vulnerability, where an internal unit of
        measurements was off by a couple digits in the Fetch Calculator.
      - Minor fixes to various helper tools used in InVEST 2.x models.
      - Outputs for Hargreaves are now saved as geoTIFFs.
      - Thornwaite allows more flexible entering of hours of sunlight.

2.4.4 (2012-10-24)
------------------
- Fixes memory errors experienced by some users in the Carbon Valuation 3.0 Beta model.
- Minor improvements to logging in the InVEST User Interface
- Fixes an issue importing packages for some officially-unreleased InVEST models.

2.4.3 (2012-10-19)
------------------
- Fixed a minor issue with hydropower output vaulation rasters whose statistics were not pre-calculated.  This would cause the range in ArcGIS to show ther rasters at -3e38 to 3e38.
- The InVEST installer now saves a log of the installation process to InVEST_<version>\install_log.txt
- Fixed an issue with Carbon 3.0 where carbon output values were incorrectly calculated.
- Added a feature to Carbon 3.0 were total carbon stored and sequestered is output as part of the running log.
- Fixed an issue in Carbon 3.0 that would occur when users had text representations of floating point numbers in the carbon pool dbf input file.
- Added a feature to all InVEST 3.0 models to list disk usage before and after each run and in most cases report a low free space error if relevant.

2.4.2 (2012-10-15)
------------------
- Fixed an issue with the ArcMap document where the paths to default data were not saved as relative paths.  This caused the default data in the document to not be found by ArcGIS.
- Introduced some more memory-efficient processing for Biodiversity 3.0 Beta.  This fixes an out-of-memory issue encountered by some users when using very large raster datasets as inputs.

2.4.1 (2012-10-08)
------------------
- Fixed a compatibility issue with ArcGIS 9.3 where the ArcMap and ArcToolbox were unable to be opened by Arc 9.3.

2.4.0 (2012-10-05)
------------------
Changes in InVEST 2.4.0

General:

This is a major release which releases two additional beta versions of the
InVEST models in the InVEST 3.0 framework.  Additionally, this release
introduces start menu shortcuts for all available InVEST 3.0 beta models.
Existing InVEST 2.x models can still be found in the included Arc toolbox.

Existing InVEST models migrated to the 3.0 framework in this release
include:

- Biodiversity 3.0 Beta
    - Minor bug fixes and usability enhancements
    - Runtime decreased by a factor of 210
- Overlap Analysis 3.0 Beta
    - In most cases runtime decreased by at least a factor of 15
    - Minor bug fixes and usability enhancements
    - Split into two separate tools:
        * Overlap Analysis outputs rasters with individually-weighted pixels
        * Overlap Analysis: Management Zones produces a shapefile output.
    - Updated table format for input activity CSVs
    - Removed the "grid the seascape" step

Updates to ArcGIS models:

- Coastal vulnerability
    - Removed the "structures" option
    - Minor bug fixes and usability enhancements
- Coastal protection (erosion protection)
    - Incorporated economic valuation option
    - Minor bug fixes and usability enhancements

Additionally there are a handful of minor fixes and feature
enhancements:

- InVEST 3.0 Beta standalones (identified by a new InVEST icon) may be run
  from the Start Menu (on windows navigate to
  Start Menu -> All Programs -> InVEST 2.4.0
- Bug fixes for the calculation of raster statistics.
- InVEST 3.0 wave energy no longer requires an AOI for global runs, but
  encounters memory issues on machines with less than 4GB of RAM.  This
  is a known issue that will be fixed in a minor release.
- Minor fixes to several chapters in the user's guide.
- Minor bug fix to the 3.0 Carbon model: harvest maps are no longer required
  inputs.
- Other minor bug fixes and runtime performance tweaks in the 3.0 framework.
- Improved installer allows users to remove InVEST from the Windows Add/Remove
  programs menu.
- Fixed a visualization bug with wave energy where output rasters did not have the min/max/stdev calculations on them.  This made the default visualization in arc be a gray blob.

2.3.0 (2012-08-02)
------------------
Changes in InVEST 2.3.0

General:

This is a major release which releases several beta versions of the
InVEST models in the InVEST 3.0 framework.  These models run as
standalones, but a GIS platform is needed to edit and view the data
inputs and outputs.  Until InVEST 3.0 is released the original ArcGIS
based versions of these tools will remain the release.

Existing InVEST models migrated to the 3.0 framework in this release
include:

- Reservoir Hydropower Production 3.0 beta
    - Minor bug fixes.
- Finfish Aquaculture
    - Minor bug fixes and usability enhancements.
- Wave Energy 3.0 beta
    - Runtimes for non-global runs decreased by a factor of 7
    - Minor bugs in interpolation that exist in the 2.x model is fixed in
      3.0 beta.
- Crop Pollination 3.0 beta
    - Runtimes decreased by a factor of over 10,000

This release also includes the new models which only exist in the 3.0
framework:

- Marine Water Quality 3.0 alpha with a preliminary  user's guide.

InVEST models in the 3.0 framework from previous releases that now
have a standalone executable include:

- Managed Timber Production Model
- Carbon Storage and Sequestration

Additionally there are a handful of other minor fixes and feature
enhancements since the previous release:

- Minor bug fix to 2.x sedimentation model that now correctly
  calculates slope exponentials.
- Minor fixes to several chapters in the user's guide.
- The 3.0 version of the Carbon model now can value the price of carbon
  in metric tons of C or CO2.
- Other minor bug fixes and runtime performance tweaks in the 3.0 framework.

2.2.2 (2012-03-03)
------------------
Changes in InVEST 2.2.2

General:

This is a minor release which fixes the following defects:

-Fixed an issue with sediment retention model where large watersheds
 allowed loading per cell was incorrectly rounded to integer values.

-Fixed bug where changing the threshold didn't affect the retention output
 because function was incorrectly rounded to integer values.

-Added total water yield in meters cubed to to output table by watershed.

-Fixed bug where smaller than default (2000) resolutions threw an error about
 not being able to find the field in "unitynew".  With non-default resolution,
 "unitynew" was created without an attribute table, so one was created by
 force.

-Removed mention of beta state and ecoinformatics from header of software
 license.

-Modified overlap analysis toolbox so it reports an error directly in the
 toolbox if the workspace name is too long.

2.2.1 (2012-01-26)
------------------
Changes in InVEST 2.2.1

General:

This is a minor release which fixes the following defects:

-A variety of miscellaneous bugs were fixed that were causing crashes of the Coastal Protection model in Arc 9.3.
-Fixed an issue in the Pollination model that was looking for an InVEST1005 directory.
-The InVEST "models only" release had an entry for the InVEST 3.0 Beta tools, but was missing the underlying runtime.  This has been added to the models only 2.2.1 release at the cost of a larger installer.
-The default InVEST ArcMap document wouldn't open in ArcGIS 9.3.  It can now be opened by Arc 9.3 and above.
-Minor updates to the Coastal Protection user's guide.

2.2.0 (2011-12-22)
------------------
In this release we include updates to the habitat risk assessment
model, updates to Coastal Vulnerability Tier 0 (previously named
Coastal Protection), and a new tier 1 Coastal Vulnerability tool.
Additionally, we are releasing a beta version of our 3.0 platform that
includes the terrestrial timber and carbon models.

See the "Marine Models" and "InVEST 3.0 Beta" sections below for more details.

**Marine Models**

1. Marine Python Extension Check

   This tool has been updated to include extension requirements for the new
   Coastal Protection T1 model.  It also reflects changes to the Habitat Risk
   Assessment and Coastal Protection T0 models, as they no longer require the
   PythonWin extension.

2. Habitat Risk Assessment (HRA)

   This model has been updated and is now part of three-step toolset.  The
   first step is a new Ratings Survey Tool which eliminates the need for
   Microsoft Excel when users are providing habitat-stressor ratings.  This
   Survey Tool now allows users to up- and down-weight the importance of
   various criteria.  For step 2, a copy of the Grid the Seascape tool has been
   placed in the HRA toolset.  In the last step, users will run the HRA model
   which includes the following updates:

   - New habitat outputs classifying risk as low, medium, and high
   - Model run status updates (% complete) in the message window
   - Improved habitat risk plots embedded in the output HTML

3. Coastal Protection

   This module is now split into sub-models, each with two parts.  The first
   sub-model is Coastal Vulnerability (Tier 0) and the new addition is Coastal
   Protection (Tier 1).

   Coastal Vulnerability (T0)
   Step 1) Fetch Calculator - there are no updates to this tool.
   Step 2) Vulnerability Index

   - Wave Exposure: In this version of the model, we define wave exposure for
     sites facing the open ocean as the maximum of the weighted average of
     wave's power coming from the ocean or generated by local winds.  We
     weight wave power coming from each of the 16 equiangular sector by the
     percent of time that waves occur in that sector, and based on whether or
     not fetch in that sector exceeds 20km.  For sites that are sheltered, wave
     exposure is the average of wave power generated by the local storm winds
     weighted by the percent occurrence of those winds in each sector.  This
     new method takes into account the seasonality of wind and wave patterns
     (storm waves generally come from a preferential direction), and helps
     identify regions that are not exposed to powerful waves although they are
     open to the ocean (e.g. the leeside of islands).

   - Natural Habitats: The ranking is now computed using the rank of all
     natural habitats present in front of a segment, and we weight the lowest
     ranking habitat 50% more than all other habitats.  Also, rankings and
     protective distance information are to be provided by CSV file instead of
     Excel.  With this new method, shoreline segments that have more habitats
     than others will have a lower risk of inundation and/or erosion during
     storms.

   - Structures: The model has been updated to now incorporate the presence of
     structures by decreasing the ranking of shoreline segments that adjoin
     structures.

   Coastal Protection (T1) - This is a new model which plots the amount of
   sandy beach erosion or consolidated bed scour that backshore regions
   experience in the presence or absence of natural habitats.  It is composed
   of two steps: a Profile Generator and Nearshore Waves and Erosion.  It is
   recommended to run the Profile Generator before the Nearshore Waves and
   Erosion model.

   Step 1) Profile Generator:  This tool helps the user generate a 1-dimensional
   bathymetric and topographic profile perpendicular to the shoreline at the
   user-defined location.  This model provides plenty of guidance for building
   backshore profiles for beaches, marshes and mangroves.  It will help users
   modify bathymetry profiles that they already have, or can generate profiles
   for sandy beaches if the user has not bathymetric data.  Also, the model
   estimates and maps the location of natural habitats present in front of the
   region of interest.  Finally, it provides sample wave and wind data that
   can be later used in the Nearshore Waves and Erosion model, based on
   computed fetch values and default Wave Watch III data.

   Step 2) Nearshore Waves and Erosion: This model estimates profiles of beach
   erosion or values of rates of consolidated bed scour at a site as a function
   of the type of habitats present in the area of interest.  The model takes
   into account the protective effects of vegetation, coral and oyster reefs,
   and sand dunes.  It also shows the difference of protection provided when
   those habitats are present, degraded, or gone.

4. Aesthetic Quality

   This model no longer requires users to provide a projection for Overlap
   Analysis.  Instead, it uses the projection from the user-specified Area of
   Interest (AOI) polygon.  Additionally, the population estimates for this
   model have been fixed.

**InVEST 3.0 Beta**

The 2.2.0 release includes a preliminary version of our InVEST 3.0 beta
platform.  It is included as a toolset named "InVEST 3.0 Beta" in the
InVEST220.tbx.  It is currently only supported with ArcGIS 10.  To launch
an InVEST 3.0 beta tool, double click on the desired tool in the InVEST 3.0
toolset then click "Ok" on the Arc toolbox screen that opens. The InVEST 3.0
tool panel has inputs very similar to the InVEST 2.2.0 versions of the tools
with the following modifications:

InVEST 3.0 Carbon:
  * Fixes a minor bug in the 2.2 version that ignored floating point values
    in carbon pool inputs.
  * Separation of carbon model into a biophysical and valuation model.
  * Calculates carbon storage and sequestration at the minimum resolution of
    the input maps.
  * Runtime efficiency improved by an order of magnitude.
  * User interface streamlined including dynamic activation of inputs based
    on user preference, direct link to documentation, and recall of inputs
    based on user's previous run.

InVEST 3.0 Timber:
  * User interface streamlined including dynamic activation of inputs based
    on user preference, direct link to documentation, and recall of inputs
    based on user's previous run.


2.1.1 (2011-10-17)
------------------
Changes in InVEST 2.1.1

General:

This is a minor release which fixes the following defects:

-A truncation error was fixed on nutrient retention and sedimentation model that involved division by the number of cells in a watershed.  Now correctly calculates floating point division.
-Minor typos were fixed across the user's guide.

2.1 Beta (2011-05-11)
---------------------
Updates to InVEST Beta

InVEST 2.1 . Beta

Changes in InVEST 2.1

General:

1.	InVEST versioning
We have altered our versioning scheme.  Integer changes will reflect major changes (e.g. the addition of marine models warranted moving from 1.x to 2.0).  An increment in the digit after the primary decimal indicates major new features (e.g the addition of a new model) or major revisions.  For example, this release is numbered InVEST 2.1 because two new models are included).  We will add another decimal to reflect minor feature revisions or bug fixes.  For example, InVEST 2.1.1 will likely be out soon as we are continually working to improve our tool.
2.	HTML guide
With this release, we have migrated the entire InVEST users. guide to an HTML format.  The HTML version will output a pdf version for use off-line, printing, etc.


**MARINE MODELS**

1.Marine Python Extension Check

-This tool has been updated to allow users to select the marine models they intend to run.  Based on this selection, it will provide a summary of which Python and ArcGIS extensions are necessary and if the Python extensions have been successfully installed on the user.s machine.

2.Grid the Seascape (GS)

-This tool has been created to allow marine model users to generate an seascape analysis grid within a specified area of interest (AOI).

-It only requires an AOI and cell size (in meters) as inputs, and produces a polygon grid which can be used as inputs for the Habitat Risk Assessment and Overlap Analysis models.

3. Coastal Protection

- This is now a two-part model for assessing Coastal Vulnerability.  The first part is a tool for calculating fetch and the second maps the value of a Vulnerability Index, which differentiates areas with relatively high or low exposure to erosion and inundation during storms.

- The model has been updated to now incorporate coastal relief and the protective influence of up to eight natural habitat input layers.

- A global Wave Watch 3 dataset is also provided to allow users to quickly generate rankings for wind and wave exposure worldwide.

4. Habitat Risk Assessment (HRA)

This new model allows users to assess the risk posed to coastal and marine habitats by human activities and the potential consequences of exposure for the delivery of ecosystem services and biodiversity.  The HRA model is suited to screening the risk of current and future human activities in order to prioritize management strategies that best mitigate risk.

5. Overlap Analysis

This new model maps current human uses in and around the seascape and summarizes the relative importance of various regions for particular activities.  The model was designed to produce maps that can be used to identify marine and coastal areas that are most important for human use, in particular recreation and fisheries, but also other activities.

**FRESHWATER MODELS**

All Freshwater models now support ArcMap 10.


Sample data:

1. Bug fix for error in Water_Tables.mdb Biophysical table where many field values were shifted over one column relative to the correct field name.

2. Bug fix for incorrect units in erosivity layer.


Hydropower:

1.In Water Yield, new output tables have been added containing mean biophysical outputs (precipitation, actual and potential evapotranspiration, water yield)  for each watershed and sub-watershed.


Water Purification:

1. The Water Purification Threshold table now allows users to specify separate thresholds for nitrogen and phosphorus.   Field names thresh_n and thresh_p replace the old ann_load.

2. The Nutrient Retention output tables nutrient_watershed.dbf and nutrient_subwatershed.dbf now include a column for nutrient retention per watershed/sub-watershed.

3. In Nutrient Retention, some output file names have changed.

4. The user's guide has been updated to explain more accurately the inclusion of thresholds in the biophysical service estimates.


Sedimentation:

1. The Soil Loss output tables sediment_watershed.dbf and sediment_subwatershed.dbf now include a column for sediment retention per watershed/sub-watershed.

2. In Soil Loss, some output file names have changed.

3. The default input value for Slope Threshold is now 75.

4. The user's guide has been updated to explain more accurately the inclusion of thresholds in the biophysical service estimates.

5. Valuation: Bug fix where the present value was not being applied correctly.





2.0 Beta (2011-02-14)
---------------------
Changes in InVEST 2.0

InVEST 1.005 is a minor release with the following modification:

1. Aesthetic Quality

    This new model allows users to determine the locations from which new nearshore or offshore features can be seen.  It generates viewshed maps that can be used to identify the visual footprint of new offshore development.


2. Coastal Vulnerability

    This new model produces maps of coastal human populations and a coastal exposure to erosion and inundation index map.  These outputs can be used to understand the relative contributions of different variables to coastal exposure and to highlight the protective services offered by natural habitats.


3. Aquaculture

    This new model is used to evaluate how human activities (e.g., addition or removal of farms, changes in harvest management practices) and climate change (e.g., change in sea surface temperature) may affect the production and economic value of aquacultured Atlantic salmon.


4. Wave Energy

    This new model provides spatially explicit information, showing potential areas for siting Wave Energy conversion (WEC) facilities with the greatest energy production and value.  This site- and device-specific information for the WEC facilities can then be used to identify and quantify potential trade-offs that may arise when siting WEC facilities.


5. Avoided Reservoir Sedimentation

    - The name of this model has been changed to the Sediment Retention model.

    - We have added a water quality valuation model for sediment retention. The user now has the option to select avoided dredge cost analysis, avoided water treatment cost analysis or both.  The water quality valuation approach is the same as that used in the Water Purification: Nutrient Retention model.

    - The threshold information for allowed sediment loads (TMDL, dead volume, etc.) are now input in a stand alone table instead of being included in the valuation table. This adjusts the biophysical service output for any social allowance of pollution. Previously, the adjustment was only done in the valuation model.

    - The watersheds and sub-watershed layers are now input as shapefiles instead of rasters.

    - Final outputs are now aggregated to the sub-basin scale. The user must input a sub-basin shapefile. We provide the Hydro 1K dataset as a starting option. See users guide for changes to many file output names.

    - Users are strongly advised not to interpret pixel-scale outputs for hydrological understanding or decision-making of any kind. Pixel outputs should only be used for calibration/validation or model checking.


6. Hydropower Production

    - The watersheds and sub-watershed layers are now input as shapefiles instead of rasters.

    - Final outputs are now aggregated to the sub-basin scale. The user must input a sub-basin shapefile. We provide the Hydro 1K dataset as a starting option. See users guide for changes to many file output names.

    - Users are strongly advised not to interpret pixel-scale outputs for hydrological understanding or decision-making of any kind. Pixel outputs should only be used for calibration/validation or model checking.

    - The calibration constant for each watershed is now input in a stand-alone table instead of being included in the valuation table. This makes running the water scarcity model simpler.


7. Water Purification: Nutrient Retention

    - The threshold information for allowed pollutant levels (TMDL, etc.) are now input in a stand alone table instead of being included in the valuation table. This adjusts the biophysical service output for any social allowance of pollution. Previously, the adjustment was only done in the valuation model.

    - The watersheds and sub-watershed layers are now input as shapefiles instead of rasters.

    - Final outputs are now aggregated to the sub-basin scale. The user must input a sub-basin shapefile. We provide the Hydro 1K dataset as a starting option. See users guide for changes to many file output names.

    - Users are strongly advised not to interpret pixel-scale outputs for hydrological understanding or decision-making of any kind. Pixel outputs should only be used for calibration/validation or model checking.


8. Carbon Storage and Sequestration

    The model now outputs an aggregate sum of the carbon storage.


9. Habitat Quality and Rarity

    This model had an error while running ReclassByACII if the land cover codes were not sorted alphabetically.  This has now been corrected and it sorts the reclass file before running the reclassification

    The model now outputs an aggregate sum of the habitat quality.

10. Pollination

    In this version, the pollination model accepts an additional parameter which indicated the proportion of a crops yield that is attributed to wild pollinators.

<|MERGE_RESOLUTION|>--- conflicted
+++ resolved
@@ -4,11 +4,8 @@
 
 Unreleased Changes
 ------------------
-<<<<<<< HEAD
+* Fixed an issue with Coastal Blue Carbon (both main model and preprocessor) where the suffix was not being reflected in the output filenames.  As a part of this fix, the CBC model and preprocessor suffix args key has changed from ``args['results_suffix']`` to ``args['suffix']``.
 * Fixed an issue/bug in Seasonal Water Yield that would occur when a user provided a datastack that had nodata values overlapping with valid DEM locations. Previously this would generate an NaN for various biophysical values at that pixel and cascade it downslope. Now any question of nodata on a valid DEM pixel is treated as "0". This will make serious visual artifacts on the output, but should help users pinpoint the source of bad data rather than crash.
-=======
-* Fixed an issue with Coastal Blue Carbon (both main model and preprocessor) where the suffix was not being reflected in the output filenames.  As a part of this fix, the CBC model and preprocessor suffix args key has changed from ``args['results_suffix']`` to ``args['suffix']``.
->>>>>>> 9025ed65
 * Refactored all but routing components of SDR to use PyGeoprocessing 0.5.0 and laid a consistent raster floating point type of 'float32'. This will cause numerically insignificant differences between older versions of SDR and this one. But differences are well within the tolerance of the overall error of the model and expected error rate of data. Advantages are smaller disk footprint per run, cleaner and more maintainable design, and a slight performance increase.
 * Bug fixed in SDR that would align the output raster stack to match with the landcover pixel stack even though the rest of the rasters are scaled and clipped to the DEM.
 * When loading parameters from a datastack, parameter set or logfile, the UI will check that the model that created the file being loaded matches the name of the model that is currently running.  If there is a mismatch, a dialog is presented for the user to confirm or cancel the loading of parameters. Logfiles from IUI (which do not have clearly-recorded modelname or InVEST version information) can still have their arguments parsed, but the resulting model name and InVEST version will be set to ``"UNKNOWN"``.
