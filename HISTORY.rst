--- conflicted
+++ resolved
@@ -4,13 +4,10 @@
 
 Unreleased Changes
 ------------------
-<<<<<<< HEAD
+* Correcting an issue with RouteDEM where runs of the tool with Flow Direction
+  enabled would cause the tool to crash if ``n_workers > 0``.
 * Correcting an issue with Habitat Quality's error checking where nodata values
   in landcover rasters were not being taken into account.
-=======
-* Correcting an issue with RouteDEM where runs of the tool with Flow Direction
-  enabled would cause the tool to crash if ``n_workers > 0``.
->>>>>>> cc0a13d4
 * Valuation is now an optional component of the InVEST Scenic Quality model.
 * Fixing a bug in the percentiles algorithm used by Scenic Quality that
   would result in incorrect visual quality outputs.
