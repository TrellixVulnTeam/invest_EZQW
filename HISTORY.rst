.. :changelog:

.. Unreleased Changes

Unreleased Changes
------------------
<<<<<<< HEAD
=======
* Fixed an issue with most InVEST models where the suffix was not being reflected in the output filenames.  This was due to a bug in the InVEST UI, where the suffix args key was assumed to be ``'suffix'``.  Instances of ``InVESTModel`` now accept a keyword argument to defined the suffix args key.
>>>>>>> d1b88216
* Fixed an issue/bug in Seasonal Water Yield that would occur when a user provided a datastack that had nodata values overlapping with valid DEM locations. Previously this would generate an NaN for various biophysical values at that pixel and cascade it downslope. Now any question of nodata on a valid DEM pixel is treated as "0". This will make serious visual artifacts on the output, but should help users pinpoint the source of bad data rather than crash.
* Refactored all but routing components of SDR to use PyGeoprocessing 0.5.0 and laid a consistent raster floating point type of 'float32'. This will cause numerically insignificant differences between older versions of SDR and this one. But differences are well within the tolerance of the overall error of the model and expected error rate of data. Advantages are smaller disk footprint per run, cleaner and more maintainable design, and a slight performance increase.
* Bug fixed in SDR that would align the output raster stack to match with the landcover pixel stack even though the rest of the rasters are scaled and clipped to the DEM.
* When loading parameters from a datastack, parameter set or logfile, the UI will check that the model that created the file being loaded matches the name of the model that is currently running.  If there is a mismatch, a dialog is presented for the user to confirm or cancel the loading of parameters. Logfiles from IUI (which do not have clearly-recorded modelname or InVEST version information) can still have their arguments parsed, but the resulting model name and InVEST version will be set to ``"UNKNOWN"``.
* Data Stack files (``*.invest.json``, ``*.invest.tar.gz``) can now be dragged and dropped on an InVEST model window, which will prompt the UI to load that parameter set.
* Spatial inputs to Coastal Blue Carbon are now aligned as part of the model. This resolves a longstanding issue with the model where inputs would need to perfectly overlap (even down to pixel indices), or else the model would yield strange results.
* The InVEST UI now contains a submenu for opening a recently-opened datastack.  This submenu is automatically populated with the 10 most recently-opened datastacks for the current model.
* Removed vendored ``natcap.invest.dbfpy`` subpackage.
* Removed deprecated ``natcap.invest.fileio`` module.
* Removed ``natcap.invest.iui`` UI subpackage in favor of a new UI framework found at ``natcap.invest.ui``. This new UI features a greatly improved API, good test coverage, support for Qt4 and Qt5, and includes updates to all InVEST models to support validation of model arguments from a python script, independent of the UI.
* Updated core model of seasonal water yield to allow for negative `L_avail`.
* Updated RouteDEM to allow for file suffixes, finer control over what DEM routing algorithms to run, and removal of the multiple stepped stream threshold classification.
* Redesign/refactor of pollination model. Long term bugs in the model are resolved, managed pollinators added, and many simplifications to the end user's experience.  The updated user's guide chapter is available here: http://data.naturalcapitalproject.org/nightly-build/invest-users-guide/html/croppollination.html
* Scenario Generator - Rule Based now has an optional input to define a seed.
  This input is used to seed the random shuffling of parcels that have equal
  priorities.
* InVEST on mac is now distributed as a single application bundle, allowing InVEST to run as expected on mac OSX Sierra.  Individual models are selected and launched from a new launcher window.
* The InVEST CLI now has a GUI model launcher:  ``$ invest launcher``
* Updated the Coastal Blue Carbon model to improve handling of blank lines in input CSV tables and improve memory efficiency of the current implementation.
* Improved the readability of a cryptic error message in Coastal Vulnerability that is normally raised when the depth threshold is too high or the exposure proportion is too low to detect any shoreline segments.
* Adding InVEST HTML documentation to the Mac disk image distribution.
* Upgrading dependency of PyGeoprocessing to 0.3.3.  This fixes a memory leak associated with any model that aggregates rasters over complicated overlapping polygons.
* Adding sample data to Blue Carbon model that were missing.
* Deprecating the InVEST Marine Water Quality model.  This also removes InVEST's dependancy on the pyamg package which has been removed from REQUIREMENTS.TXT.
* Deprecating the ArcGIS-based Coastal Protection model and ArcGIS-based data-preprocessing scripts.  The toolbox and scripts may still be found at https://bitbucket.org/natcap/invest.arcgis.
* Fixing an issue in the carbon edge effect model that caused output values in the shapefile to be rounded to the nearest integer.
* Fixing issue in SDR model that would occasionally cause users to see errors about field widths in the output shapefile generation.
* Updated the erodibility sample raster that ships with InVEST for the SDR model.  The old version was in US units, in this version we convert to SI units as the model requires, and clipped the raster to the extents of the other stack to save disk space.

3.3.3 (2017-02-06)
------------------
* Fixed an issue in the UI where the carbon model wouldn't accept negative numbers in the price increase of carbon.
* RouteDEM no longer produces a "tiled_dem.tif" file since that functionality is being deprecated in PyGeoprocessing.
* Fixing an issue in SDR where the optional drainage layer would not be used in most of the SDR biophysical calculations.
* Refactoring so water yield pixels with Kc and et0 equal to be 0 now yields a 0.0 value of water yield on that pixel rather than nodata.
* Light optimization refactor of wind energy model that improves runtimes in some cases by a factor of 2-3.
* Performance optimizations to HRA that improve runtimes by approximately 30%.
* Fixed a broken UI link to Seasonal Water Yield's user's guide.
* Fixed an issue with DelineateIT that caused ArcGIS users to see both the watershed and inverse watershed polygons when viewing the output of the tool.
* Upgrading dependency to PyGeoprocessing 0.3.2.
* Fixed an issue with SDR that caused the LS factor to be an order of magnitue too high in areas where the slope was greater than 9%.  In our sample case this caused sediment export estimates to be about 6% too high, but in cases where analyses are run over steep slopes the error would have been greater.
* ``paver check`` now warns if the ``PYTHONHOME`` environment variable is set.
* API docs now correctly reflect installation steps needed for python development headers on linux.
* Fixed a side effect in the InVEST user interface that would cause ``tempfile.tempdir`` to be set and then not be reset after a model run is finished.
* The InVEST user interface will now record GDAL/OGR log messages in the log messages window and in the logfile written to the workspace.
* Updated branding and usability of the InVEST installer for Windows, and the Mac Disk Image (.dmg).


3.3.2 (2016-10-17)
------------------
* Partial test coverage for HRA model.
* Full test coverage for Overlap Analysis model.
* Full test coverage for Finfish Aquaculture.
* Full test coverage for DelineateIT.
* Full test coverage for RouteDEM.
* Fixed an issue in Habitat Quality where an error in the sample table or malformed threat raster names would display a confusing message to the user.
* Full test coverage for scenario generator proximity model.
* Patching an issue in seasonal water yield that causes an int overflow error if the user provides a floating point landcover map and the nodata value is outside of the range of an int64.
* Full test coverage for the fisheries model.
* Patched an issue that would cause the Seasonal Water Edge model to crash when the curve number was 100.
* Patching a critical issue with forest carbon edge that would give incorrect results for edge distance effects.
* Patching a minor issue with forest carbon edge that would cause the model to crash if only one  interpolation point were selected.
* Full test coverage for pollination model.
* Removed "farms aggregation" functionality from the InVEST pollination model.
* Full test coverage for the marine water quality model.
* Full test coverage for GLOBIO model.
* Full test coverage for carbon forest edge model.
* Upgraded SciPy dependancy to 0.16.1.
* Patched bug in NDR that would cause a phosphorus density to be reported per pixel rather than total amount of phosporous in a pixel.
* Corrected an issue with the uses of buffers in the euclidean risk function of Habitat Risk Assessment.  (issue #3564)
* Complete code coverage tests for Habitat Quality model.
* Corrected an issue with the ``Fisheries_Inputs.csv`` sample table used by Overlap Analysis.  (issue #3548)
* Major modifications to Terrestrial Carbon model to include removing the harvested wood product pool, uncertainty analysis, and updated efficient raster calculations for performance.
* Fixed an issue in GLOBIO that would cause model runs to crash if the AOI marked as optional was not present.
* Removed the deprecated and incomplete Nearshore Wave and Erosion model (``natcap.invest.nearshore_wave_and_erosion``).
* Removed the deprecated Timber model (``natcap.invest.timber``).
* Fixed an issue where seasonal water yield would raise a divide by zero error if a watershed polygon didn't cover a valid data region.  Now sets aggregation quantity to zero and reports a warning in the log.
* ``natcap.invest.utils.build_file_registry`` now raises a ``ValueError`` if a path is not a string or list of strings.
* Fixed issues in NDR that would indicate invalid values were being processed during runtimes by skipping the invalid calculations in the first place rather than calculating them and discarding after the fact.
* Complete code coverage tests for NDR model.
* Minor (~10% speedup) performance improvements to NDR.
* Added functionality to recreation model so that the `monthly_table.csv` file now receives a file suffix if one is provided by the user.
* Fixed an issue in SDR where the m exponent was calculated incorrectly in many situations resulting in an error of about 1% in total export.
* Fixed an issue in SDR that reported runtime overflow errors during normal processing even though the model completed without other errors.

3.3.1 (2016-06-13)
------------------
* Refactored API documentation for readability, organization by relevant topics, and to allow docs to build on `invest.readthedocs.io <http://invest.readthedocs.io>`_,
* Installation of ``natcap.invest`` now requires ``natcap.versioner``.  If this is not available on the system at runtime, setuptools will make it available at runtime.
* InVEST Windows installer now includes HISTORY.rst as the changelog instead of the old ``InVEST_Updates_<version>`` files.
* Habitat suitability model is generalized and released as an API only accessible model.  It can be found at ``natcap.invest.habitat_suitability.execute``.  This model replaces the oyster habitat suitability model.
    * The refactor of this model requires an upgrade to ``numpy >= 1.11.0``.
* Fixed a crash in the InVEST CLI where calling ``invest`` without a parameter would raise an exception on linux-based systems.  (Issue `#3528 <https://bitbucket.org/natcap/invest/issues/3515>`_)
* Patched an issue in Seasonal Water Yield model where a nodata value in the landcover map that was equal to ``MAX_INT`` would cause an overflow error/crash.
* InVEST NSIS installer will now optionally install the Microsoft Visual C++ 2008 redistributable on Windows 7 or earlier.  This addresses a known issue on Windows 7 systems when importing GDAL binaries (Issue `#3515 <https://bitbucket.org/natcap/invest/issues/3515>`_).  Users opting to install this redistributable agree to abide by the terms and conditions therein.
* Removed the deprecated subpackage ``natcap.invest.optimization``.
* Updated the InVEST license to legally define the Natural Capital Project.
* Corrected an issue in Coastal Vulnerability where an output shapefile was being recreated for each row, and where field values were not being stored correctly.
* Updated Scenario Generator model to add basic testing, file registry support, PEP8 and PEP257 compliance, and to fix several bugs.
* Updated Crop Production model to add a simplified UI, faster runtime, and more testing.

3.3.0 (2016-03-14)
------------------
* Refactored Wind Energy model to use a CSV input for wind data instead of a Binary file.
* Redesigned InVEST recreation model for a single input streamlined interface, advanced analytics, and refactored outputs.  While the model is still based on "photo user days" old model runs are not backward compatable with the new model or interface. See the Recreation Model user's guide chapter for details.
    * The refactor of this model requires an upgrade to ``GDAL >=1.11.0 <2.0`` and ``numpy >= 1.10.2``.
* Removed nutrient retention (water purification) model from InVEST suite and replaced it with the nutrient delivery ratio (NDR) model.  NDR has been available in development relseases, but has now officially been added to the set of Windows Start Menu models and the "under development" tag in its users guide has been removed.  See the InVEST user's guide for details between the differences and advantages of NDR over the old nutrient model.
* Modified NDR by adding a required "Runoff Proxy" raster to the inputs.  This allows the model to vary the relative intensity of nutrient runoff based on varying precipitation variability.
* Fixed a bug in the Area Change rule of the Rule-Based Scenario Generator, where units were being converted incorrectly. (Issue `#3472 <https://bitbucket.org/natcap/invest/issues/3472>`_) Thanks to Fosco Vesely for this fix.
* InVEST Seasonal Water Yield model released.
* InVEST Forest Carbon Edge Effect model released.
* InVEST Scenario Generator: Proximity Based model released and renamed the previous "Scenario Generator" to "Scenario Generator: Rule Based".
* Implemented a blockwise exponential decay kernel generation function, which is now used in the Pollination and Habitat Quality models.
* GLOBIO now uses an intensification parameter and not a map to average all agriculture across the GLOBIO 8 and 9 classes.
* GLOBIO outputs modified so core outputs are in workspace and intermediate outputs are in a subdirectory called 'intermediate_outputs'.
* Fixed a crash with the NDR model that could occur if the DEM and landcover maps were different resolutions.
* Refactored all the InVEST model user interfaces so that Workspace defaults to the user's home "Documents" directory.
* Fixed an HRA bug where stessors with a buffer of zero were being buffered by 1 pixel
* HRA enhancement which creates a common raster to burn all input shapefiles onto, ensuring consistent alignment.
* Fixed an issue in SDR model where a landcover map that was smaller than the DEM would create extraneous "0" valued cells.
* New HRA feature which allows for "NA" values to be entered into the "Ratings" column for a habitat / stressor pair in the Criteria Ratings CSV. If ALL ratings are set to NA, the habitat / stressor will be treated as having no interaction. This means in the model, that there will be no overlap between the two sources. All rows parameters with an NA rating will not be used in calculating results.
* Refactored Coastal Blue Carbon model for greater speed, maintainability and clearer documentation.
* Habitat Quality bug fix when given land cover rasters with different pixel sizes than threat rasters. Model would use the wrong pixel distance for the convolution kernel.
* Light refactor of Timber model. Now using CSV input attribute file instead of DBF file.
* Fixed clipping bug in Wave Energy model that was not properly clipping polygons correctly. Found when using global data.
* Made the following changes / updates to the coastal vulnerability model:
    * Fixed a bug in the model where the geomorphology ranks were not always being used correctly.
    * Removed the HTML summary results output and replaced with a link to a dashboard that helps visualize and interpret CV results.
    * Added a point shapefile output: 'outputs/coastal_exposure.shp' that is a shapefile representation of the corresponding CSV table.
    * The model UI now requires the 'Relief' input. No longer optional.
    * CSV outputs and Shapefile outputs based on rasters now have x, y coorinates of the center of the pixel instead of top left of the pixel.
* Turning setuptools' zip_safe to False for consistency across the Natcap Namespace.
* GLOBIO no longer requires user to specify a keyfield in the AOI.
* New feature to GLOBIO to summarize MSA by AOI.
* New feature to GLOBIO to use a user defined MSA parameter table to do the MSA thresholds for infrastructure, connectivity, and landuse type
* Documentation to the GLOBIO code base including the large docstring for 'execute'.

3.2.0 (2015-05-31)
------------------
InVEST 3.2.0 is a major release with the addition of several experimental models and tools as well as an upgrade to the PyGeoprocessing core:

* Upgrade to PyGeoprocessing v0.3.0a1 for miscelaneous performance improvements to InVEST's core geoprocessing routines.
* An alpha unstable build of the InVEST crop production model is released with partial documentation and sample data.
* A beta build of the InVEST fisheries model is released with documentation and sample data.
* An alpha unstable build of the nutrient delivery ratio (NDR) model is available directly under InVEST's instalation directory at  ``invest-x86/invest_ndr.exe``; eventually this model will replace InVEST's current "Nutrient" model.  It is currently undocumented and unsupported but inputs are similar to that of InVEST's SDR model.
* An alpha unstable build of InVEST's implementation of GLOBIO is available directly under InVEST's instalation directory at ``invest-x86/invest_globio.exe``.  It is currently undocumented but sample data are provided.
* DelinateIT, a watershed delination tool based on PyGeoprocessing's d-infinity flow algorithm is released as a standalone tool in the InVEST repository with documentation and sample data.
* Miscelaneous performance patches and bug fixes.

3.1.3 (2015-04-23)
------------------
InVEST 3.1.3 is a hotfix release patching a memory blocking issue resolved in PyGeoprocessing version 0.2.1.  Users might have experienced slow runtimes on SDR or other routed models.

3.1.2 (2015-04-15)
------------------
InVEST 3.1.2 is a minor release patching issues mostly related to the freshwater routing models and signed GDAL Byte datasets.

* Patching an issue where some projections were not regognized and InVEST reported an UnprojectedError.
* Updates to logging that make it easier to capture logging messages when scripting InVEST.
* Shortened water yield user interface height so it doesn't waste whitespace.
* Update PyGeoprocessing dependency to version 0.2.0.
* Fixed an InVEST wide issue related to bugs stemming from the use of signed byte raster inputs that resulted in nonsensical outputs or KeyErrors.
* Minor performance updates to carbon model.
* Fixed an issue where DEMS with 32 bit ints and INT_MAX as the nodata value nodata value incorrectly treated the nodata value in the raster as a very large DEM value ultimately resulting in rasters that did not drain correctly and empty flow accumulation rasters.
* Fixed an issue where some reservoirs whose edges were clipped to the edge of the watershed created large plateaus with no drain except off the edge of the defined raster.  Added a second pass in the plateau drainage algorithm to test for these cases and drains them to an adjacent nodata area if they occur.
* Fixed an issue in the Fisheries model where the Results Suffix input was invariably initializing to an empty string.
* Fixed an issue in the Blue Carbon model that prevented the report from being generated in the outputs file.

3.1.1 (2015-03-13)
------------------
InVEST 3.1.1 is a major performance and memory bug patch to the InVEST toolsuite.  We recommend all users upgrade to this version.

* Fixed an issue surrounding reports of SDR or Nutrient model outputs of zero values, nodata holes, excessive runtimes, or out of memory errors.  Some of those problems happened to be related to interesting DEMs that would break the flat drainage algorithm we have inside RouteDEM that adjusted the heights of those regions to drain away from higher edges and toward lower edges, and then pass the height adjusted dem to the InVEST model to do all its model specific calculations.  Unfortunately this solution was not amenable to some degenerate DEM cases and we have now adjusted the algorithm to treat each plateau in the DEM as its own separate region that is processed independently from the other regions. This decreases memory use so we never effectively run out of memory at a minor hit to overall runtime.  We also now adjust the flow direction directly instead of adjust the dem itself.  This saves us from having to modify the DEM and potentially get it into a state where a drained plateau would be higher than its original pixel neighbors that used to drain into it.

There are side effects that result in sometimes large changes to un calibrated runs of SDR or nutrient.  These are related to slightly different flow directions across the landscape and a bug fix on the distance to stream calculation.

* InVEST geoprocessing now uses the PyGeoprocessing package (v0.1.4) rather than the built in functionality that used to be in InVEST.  This will not affect end users of InVEST but may be of interest to users who script InVEST calls who want a standalone Python processing package for raster stack math and hydrological routing.  The project is hosted at https://bitbucket.org/richpsharp/pygeoprocessing.

* Fixed an marine water quality issue where users could input AOIs that were unprojected, but output pixel sizes were specified in meters.  Really the output pixel size should be in the units of the polygon and are now specified as such.  Additionally an exception is raised if the pixel size is too small to generate a numerical solution that is no longer a deep scipy error.

* Added a suffix parameter to the timber and marine water quality models that append a user defined string to the output files; consistent with most of the other InVEST models.

* Fixed a user interface issue where sometimes the InVEST model run would not open a windows explorer to the user's workspace.  Instead it would open to C:\User[..]\My Documents.  This would often happen if there were spaces in the the workspace name or "/" characters in the path.

* Fixed an error across all InVEST models where a specific combination of rasters of different cell sizes and alignments and unsigned data types could create errors in internal interpolation of the raster stacks.  Often these would appear as 'KeyError: 0' across a variety of contexts.  Usually the '0' was an erroneous value introduced by a faulty interpolation scheme.

* Fixed a MemoryError that could occur in the pollination and habitat quality models when the the base landcover map was large and the biophysical properties table allowed the effect to be on the order of that map.  Now can use any raster or range values with only a minor hit to runtime performance.

* Fixed a serious bug in the plateau resolution algorithm that occurred on DEMs with large plateau areas greater than 10x10 in size.  The underlying 32 bit floating point value used to record small height offsets did not have a large enough precision to differentiate between some offsets thus creating an undefined flow direction and holes in the flow accumulation algorithm.

* Minor performance improvements in the routing core, in some cases decreasing runtimes by 30%.

* Fixed a minor issue in DEM resolution that occurred when a perfect plateau was encountered.  Rather that offset the height so the plateau would drain, it kept the plateau at the original height.  This occurred because the uphill offset was nonexistent so the algorithm assumed no plateau resolution was needed.  Perfect plateaus now drain correctly.  In practice this kind of DEM was encountered in areas with large bodies of water where the remote sensing algorithm would classify the center of a lake 1 meter higher than the rest of the lake.

* Fixed a serious routing issue where divergent flow directions were not getting accumulated 50% of the time. Related to a division speed optimization that fell back on C-style modulus which differs from Python.

* InVEST SDR model thresholded slopes in terms of radians, not percent thus clipping the slope tightly between 0.001 and 1%.  The model now only has a lower threshold of 0.00005% for the IC_0 factor, and no other thresholds.  We believe this was an artifact left over from an earlier design of the model.


* Fixed a potential memory inefficiency in Wave Energy Model when computing the percentile rasters. Implemented a new memory efficient percentile algorithm and updated the outputs to reflect the new open source framework of the model. Now outputting csv files that describe the ranges and meaning of the percentile raster outputs.

* Fixed a bug in Habitat Quality where the future output "quality_out_f.tif" was not reflecting the habitat value given in the sensitivity table for the specified landcover types.


3.1.0 (2014-11-19)
------------------
InVEST 3.1.0 (http://www.naturalcapitalproject.org/download.html) is a major software and science milestone that includes an overhauled sedimentation model, long awaited fixes to exponential decay routines in habitat quality and pollination, and a massive update to the underlying hydrological routing routines.  The updated sediment model, called SDR (sediment delivery ratio), is part of our continuing effort to improve the science and capabilities of the InVEST tool suite.  The SDR model inputs are backwards comparable with the InVEST 3.0.1 sediment model with two additional global calibration parameters and removed the need for the retention efficiency parameter in the biophysical table; most users can run SDR directly with the data they have prepared for previous versions.  The biophysical differences between the models are described in a section within the SDR user's guide and represent a superior representation of the hydrological connectivity of the watershed, biophysical parameters that are independent of cell size, and a more accurate representation of sediment retention on the landscape.  Other InVEST improvements to include standard bug fixes, performance improvements, and usability features which in part are described below:

* InVEST Sediment Model has been replaced with the InVEST Sediment Delivery Ratio model.  See the SDR user's guide chapter for the difference between the two.
* Fixed an issue in the pollination model where the exponential decay function decreased too quickly.
* Fixed an issue in the habitat quality model where the exponential decay function decreased too quickly and added back linear decay as an option.
* Fixed an InVEST wide issue where some input rasters that were signed bytes did not correctly map to their negative nodata values.
* Hydropower input rasters have been normalized to the LULC size so sampling error is the same for all the input watersheds.
* Adding a check to make sure that input biophysical parameters to the water yield model do not exceed invalid scientific ranges.
* Added a check on nutrient retention in case the upstream water yield was less than 1 so that the log value did not go negative.  In that case we clamp upstream water yield to 0.
* A KeyError issue in hydropower was resolved that occurred when the input rasters were at such a coarse resolution that at least one pixel was completely contained in each watershed.  Now a value of -9999 will be reported for watersheds that don't contain any valid data.
* An early version of the monthly water yield model that was erroneously included in was in the installer; it was removed in this version.
* Python scripts necessary for running the ArcGIS version of Coastal Protection were missing.  They've since been added back to the distribution.
* Raster calculations are now processed by raster block sizes.  Improvements in raster reads and writes.
* Fixed an issue in the routing core where some wide DEMs would cause out of memory errors.
* Scenario generator marked as stable.
* Fixed bug in HRA where raster extents of shapefiles were not properly encapsulating the whole AOI.
* Fixed bug in HRA where any number of habitats over 4 would compress the output plots. Now extends the figure so that all plots are correctly scaled.
* Fixed a bug in HRA where the AOI attribute 'name' could not be an int. Should now accept any type.
* Fixed bug in HRA which re-wrote the labels if it was run immediately without closing the UI.
* Fixed nodata masking bug in Water Yield when raster extents were less than that covered by the watershed.
* Removed hydropower calibration parameter form water yield model.
* Models that had suffixes used to only allow alphanumeric characters.  Now all suffix types are allowed.
* A bug in the core platform that would occasionally cause routing errors on irregularly pixel sized rasters was fixed.  This often had the effect that the user would see broken streams and/or nodata values scattered through sediment or nutrient results.
* Wind Energy:
        * Added new framework for valuation component. Can now input a yearly price table that spans the lifetime of the wind farm. Also if no price table is made, can specify a price for energy and an annual rate of change.
        * Added new memory efficient distance transform functionality
        * Added ability to leave out 'landing points' in 'grid connection points' input. If not landing points are found, it will calculate wind farm directly to grid point distances
* Error message added in Wave Energy if clip shape has no intersection
* Fixed an issue where the data type of the nodata value in a raster might be different than the values in the raster.  This was common in the case of 64 bit floating point values as nodata when the underlying raster was 32 bit.  Now nodata values are cast to the underlying types which improves the reliability of many of the InVEST models.


3.0.1 (2014-05-19)
------------------
* Blue Carbon model released.

* HRA UI now properly reflects that the Resolution of Analysis is in meters, not meters squared, and thus will be applied as a side length for a raster pixel.

* HRA now accepts CSVs for ratings scoring that are semicolon separated as well as comma separated.

* Fixed a minor bug in InVEST's geoprocessing aggregate core that now consistently outputs correct zonal stats from the underlying pixel level hydro outputs which affects the water yield, sediment, and nutrient models.

* Added compression to InVEST output geotiff files.  In most cases this reduces output disk usage by a factor of 5.

* Fixed an issue where CSVs in the sediment model weren't open in universal line read mode.

* Fixed an issue where approximating whether pixel edges were the same size was not doing an approximately equal function.

* Fixed an issue that made the CV model crash when the coastline computed from the landmass didn't align perfectly with that defined in the geomorphology layer.

* Fixed an issue in the CV model where the intensity of local wave exposure was very low, and yielded zero local wave power for the majority of coastal segments.

* Fixed an issue where the CV model crashes if a coastal segment is at the edge of the shore exposure raster.

* Fixed the exposure of segments surrounded by land that appeared as exposed when their depth was zero.

* Fixed an issue in the CV model where the natural habitat values less than 5 were one unit too low, leading to negative habitat values in some cases.

* Fixed an exponent issue in the CV model where the coastal vulnerability index was raised to a power that was too high.

* Fixed a bug in the Scenic Quality model that prevented it from starting, as well as a number of other issues.

* Updated the pollination model to conform with the latest InVEST geoprocessing standards, resulting in an approximately 33% speedup.

* Improved the UI's ability to remember the last folder visited, and to have all file and folder selection dialogs have access to this information.

* Fixed an issue in Marine Water Quality where the UV points were supposed to be optional, but instead raised an exception when not passed in.

3.0.0 (2014-03-23)
------------------
The 3.0.0 release of InVEST represents a shift away from the ArcGIS to the InVEST standalone computational platform.  The only exception to this shift is the marine coastal protection tier 1 model which is still supported in an ArcGIS toolbox and has no InVEST 3.0 standalone at the moment.  Specific changes are detailed below

* A standalone version of the aesthetic quality model has been developed and packaged along with this release.  The standalone outperforms the ArcGIS equivalent and includes a valuation component.  See the user's guide for details.

* The core water routing algorithms for the sediment and nutrient models have been overhauled.  The routing algorithms now correctly adjust flow in plateau regions, address a bug that would sometimes not route large sections of a DEM, and has been optimized for both run time and memory performance.  In most cases the core d-infinity flow accumulation algorithm out performs TauDEM.  We have also packaged a simple interface to these algorithms in a standalone tool called RouteDEM; the functions can also be referenced from the scripting API in the invest_natcap.routing package.

* The sediment and nutrient models are now at a production level release.  We no longer support the ArcGIS equivalent of these models.

* The sediment model has had its outputs simplified with major changes including the removal of the 'pixel mean' outputs, a direct output of the pixel level export and retention maps, and a single output shapefile whose attribute table contains aggregations of sediment output values.  Additionally all inputs to the sediment biophysical table including p, c, and retention coefficients are now expressed as a proportion between 0 and 1; the ArcGIS model had previously required those inputs were integer values between 0 and 1000.  See the "Interpreting Results" section of sediment model for full details on the outputs.

* The nutrient model has had a similar overhaul to the sediment model including a simplified output structure with many key outputs contained in the attribute table of the shapefile.  Retention coefficients are also expressed in proportions between 0 and 1.  See the "Interpreting Results" section of nutrient model for full details on the outputs.

* Fixed a bug in Habitat Risk Assessment where the HRA module would incorrectly error if a criteria with a 0 score (meant to be removed from the assessment) had a 0 data quality or weight.

* Fixed a bug in Habitat Risk Assessment where the average E/C/Risk values across the given subregion were evaluating to negative numbers.

* Fixed a bug in Overlap Analysis where Human Use Hubs would error if run without inter-activity weighting, and Intra-Activity weighting would error if run without Human Use Hubs.

* The runtime performance of the hydropower water yield model has been improved.

* Released InVEST's implementation of the D-infinity flow algorithm in a tool called RouteDEM available from the start menu.

* Unstable version of blue carbon available.

* Unstable version of scenario generator available.

* Numerous other minor bug fixes and performance enhacnements.



2.6.0 (2013-12-16)
------------------
The 2.6.0 release of InVEST removes most of the old InVEST models from the Arc toolbox in favor of the new InVEST standalone models.  While we have been developing standalone equivalents for the InVEST Arc models since version 2.3.0, this is the first release in which we removed support for the deprecated ArcGIS versions after an internal review of correctness, performance, and stability on the standalones.  Additionally, this is one of the last milestones before the InVEST 3.0.0 release later next year which will transition InVEST models away from strict ArcGIS dependence to a standalone form.

Specifically, support for the following models have been moved from the ArcGIS toolbox to their Windows based standalones: (1) hydropower/water yield, (2) finfish aquaculture, (3) coastal protection tier 0/coastal vulnerability, (4) wave energy, (5) carbon, (6) habitat quality/biodiversity, (7) pollination, (8) timber, and (9) overlap analysis.  Additionally, documentation references to ArcGIS for those models have been replaced with instructions for launching standalone InVEST models from the Windows start menu.

This release also addresses minor bugs, documentation updates, performance tweaks, and new functionality to the toolset, including:

*  A Google doc to provide guidance for scripting the InVEST standalone models: https://docs.google.com/document/d/158WKiSHQ3dBX9C3Kc99HUBic0nzZ3MqW3CmwQgvAqGo/edit?usp=sharing

* Fixed a bug in the sample data that defined Kc as a number between 0 and 1000 instead of a number between 0 and 1.

* Link to report an issue now takes user to the online forums rather than an email address.

* Changed InVEST Sediment model standalone so that retention values are now between 0 and 1 instead of 0 and 100.

* Fixed a bug in Biodiversity where if no suffix were entered output filenames would have a trailing underscore (_) behind them.

* Added documentation to the water purification/nutrient retention model documentation about the standalone outputs since they differ from the ArcGIS version of the model.

* Fixed an issue where the model would try to move the logfile to the workspace after the model run was complete and Windows would erroneously report that the move failed.

* Removed the separation between marine and freshwater terrestrial models in the user's guide.  Now just a list of models.

* Changed the name of InVEST "Biodiversity" model to "Habitat Quality" in the module names, start menu, user's guide, and sample data folders.

* Minor bug fixes, performance enhancements, and better error reporting in the internal infrastructure.

* HRA risk in the unstable standalone is calculated differently from the last release. If there is no spatial overlap within a cell, there is automatically a risk of 0. This also applies to the E and C intermediate files for a given pairing. If there is no spatial overlap, E and C will be 0 where there is only habitat. However, we still create a recovery potential raster which has habitat- specific risk values, even without spatial overlap of a stressor. HRA shapefile outputs for high, medium, low risk areas are now calculated using a user-defined maximum number of overlapping stressors, rather than all potential stressors. In the HTML subregion averaged output, we now attribute what portion of risk to a habitat comes from each habitat-stressor pairing. Any pairings which don't overlap will have an automatic risk of 0.

* Major changes to Water Yield : Reservoir Hydropower Production. Changes include an alternative equation for calculating Actual Evapotranspiration (AET) for non-vegetated land cover types including wetlands. This allows for a more accurate representation of processes on land covers such as urban, water, wetlands, where root depth values aren't applicable. To differentiate between the two equations a column 'LULC_veg' has been added to the Biophysical table in Hydropower/input/biophysical_table.csv. In this column a 1 indicates vegetated and 0 indicates non-vegetated.

* The output structure and outputs have also change in Water Yield : Reservoir Hydropower Production. There is now a folder 'output' that contains all output files including a sub directory 'per_pixel' which has three pixel raster outputs. The subwatershed results are only calculated for the water yield portion and those results can be found as a shapefile, 'subwatershed_results.shp', and CSV file, 'subwatershed_results.csv'. The watershed results can be found in similar files: watershed_results.shp and watershed_results.csv. These two files for the watershed outputs will aggregate the Scarcity and Valuation results as well.

* The evapotranspiration coefficients for crops, Kc, has been changed to a decimal input value in the biophysical table. These values used to be multiplied by 1000 so that they were in integer format, that pre processing step is no longer necessary.

* Changing support from richsharp@stanford.edu to the user support forums at http://ncp-yamato.stanford.edu/natcapforums.

2.5.6 (2013-09-06)
------------------
The 2.5.6 release of InVEST that addresses minor bugs, performance
tweaks, and new functionality of the InVEST standalone models.
Including:

* Change the changed the Carbon biophysical table to use code field
  name from LULC to lucode so it is consistent with the InVEST water
  yield biophysical table.

* Added Monte Carlo uncertainty analysis and documentation to finfish
  aquaculture model.

* Replaced sample data in overlap analysis that was causing the model
  to crash.

* Updates to the overlap analysis user's guide.

* Added preprocessing toolkit available under
  C:\{InVEST install directory}\utils

* Biodiversity Model now exits gracefully if a threat raster is not
  found in the input folder.

* Wind Energy now uses linear (bilinear because its over 2D space?)
  interpolation.

* Wind Energy has been refactored to current API.

* Potential Evapotranspiration input has been properly named to
  Reference Evapotranspiration.

* PET_mn for Water Yield is now Ref Evapotranspiration times Kc
  (evapotranspiration coefficient).

* The soil depth field has been renamed 'depth to root restricting
  layer' in both the hydropower and nutrient retention models.

* ETK column in biophysical table for Water Yield is now Kc.

* Added help text to Timber model.

* Changed the behavior of nutrient retention to return nodata values
  when the mean runoff index is zero.

* Fixed an issue where the hydropower model didn't use the suffix
  inputs.

* Fixed a bug in Biodiversity that did not allow for numerals in the
  threat names and rasters.

* Updated routing algorithm to use a modern algorithm for plateau
  direction resolution.

* Fixed an issue in HRA where individual risk pixels weren't being
  calculated correctly.

* HRA will now properly detect in the preprocessed CSVs when criteria
  or entire habitat-stressor pairs are not desired within an
  assessment.

* Added an infrastructure feature so that temporary files are created
  in the user's workspace rather than at the system level
  folder.  This lets users work in a secondary workspace on a USB
  attached hard drive and use the space of that drive, rather than the
  primary operating system drive.

2.5.5 (2013-08-06)
------------------
The 2.5.5 release of InVEST that addresses minor bugs, performance
tweaks, and new functionality of the InVEST standalone models.  Including:

 * Production level release of the 3.0 Coastal Vulnerability model.
    - This upgrades the InVEST 2.5.4 version of the beta standalone CV
      to a full release with full users guide.  This version of the
      CV model should be used in all cases over its ArcGIS equivalent.

 * Production level release of the Habitat Risk Assessment model.
    - This release upgrades the InVEST 2.5.4 beta version of the
      standalone habitat risk assessment model. It should be used in
      all cases over its ArcGIS equivalent.

 * Uncertainty analysis in Carbon model (beta)
    - Added functionality to assess uncertainty in sequestration and
      emissions given known uncertainty in carbon pool stocks.  Users
      can now specify standard  deviations of carbon pools with
      normal distributions as well as desired uncertainty levels.
      New outputs include masks for regions which both sequester and
      emit carbon with a high probability of confidence.  Please see
      the "Uncertainty Analysis" section of the carbon user's guide
      chapter for more information.

 * REDD+ Scenario Analysis in Carbon model (beta)
    - Additional functionality to assist users evaluating REDD
      and REDD+ scenarios in the carbon model.  The uncertainty analysis
      functionality can also be used with these scenarios.
      Please see the "REDD Scenario Analysis" section of the
      carbon user's guide chapter for more information.

 * Uncertainty analysis in Finfish Aquaculture model (beta)
    - Additionally functionality to account for uncertainty in
      alpha and beta growth parameters as well as histogram
      plots showing the distribution of harvest weights and
      net present value.   Uncertainty analysis is performed
      through Monte Carlo runs that normally sample the
      growth parameters.

 * Streamlined Nutrient Retention model functionality
    - The nutrient retention module no longer requires users to explicitly
      run the water yield model.  The model now seamlessly runs water yield
      during execution.

 * Beta release of the recreation model
    - The recreation is available for beta use with limited documentation.

 * Full release of the wind energy model
    - Removing the 'beta' designation on the wind energy model.


Known Issues:

 * Flow routing in the standalone sediment and nutrient models has a
   bug that prevents routing in some (not all) landscapes.  This bug is
   related to resolving d-infinity flow directions across flat areas.
   We are implementing the solution in Garbrecht and Martx (1997).
   In the meanwhile the sediment and nutrient models are still marked
   as beta until this issue is resolved.

2.5.4 (2013-06-07)
------------------
This is a minor release of InVEST that addresses numerous minor bugs and performance tweaks in the InVEST 3.0 models.  Including:

 * Refactor of Wave Energy Model:
    - Combining the Biophysical and Valuation modules into one.
    - Adding new data for the North Sea and Australia
    - Fixed a bug where elevation values that were equal to or greater than zero
      were being used in calculations.
    - Fixed memory issues when dealing with large datasets.
    - Updated core functions to remove any use of depracated functions

 * Performance updates to the carbon model.

 * Nodata masking fix for rarity raster in Biodiversity Model.
    - When computing rarity from a base landuse raster and current or future
      landuse raster, the intersection of the two was not being properly taken.

 * Fixes to the flow routing algorithms in the sediment and nutrient
   retention models in cases where stream layers were burned in by ArcGIS
   hydro tools.  In those cases streams were at the same elevation and caused
   routing issues.

 * Fixed an issue that affected several InVEST models that occured
   when watershed polygons were too small to cover a pixel.  Excessively
   small watersheds are now handled correctly

 * Arc model deprecation.  We are deprecating the following ArcGIS versions
   of our InVEST models in the sense we recommend ALL users use the InVEST
   standalones over the ArcGIS versions, and the existing ArcGIS versions
   of these models will be removed entirely in the next release.

        * Timber
        * Carbon
        * Pollination
        * Biodiversity
        * Finfish Aquaculture

Known Issues:

 * Flow routing in the standalone sediment and nutrient models has a
   bug that prevents routing in several landscapes.  We're not
   certain of the nature of the bug at the moment, but we will fix by
   the next release.  Thus, sediment and nutrient models are marked
   as (beta) since in some cases the DEM routes correctly.

2.5.3 (2013-03-21)
------------------
This is a minor release of InVEST that fixes an issue with the HRA model that caused ArcGIS versions of the model to fail when calculating habitat maps for risk hotspots. This upgrade is strongly recommended for users of InVEST 2.5.1 or 2.5.2.

2.5.2 (2013-03-17)
------------------
This is a minor release of InVEST that fixes an issue with the HRA sample data that caused ArcGIS versions of the model to fail on the training data.  There is no need to upgrade for most users unless you are doing InVEST training.

2.5.1 (2013-03-12)
------------------
This is a minor release of InVEST that does not add any new models, but
does add additional functionality, stability, and increased performance to
one of the InVEST 3.0 standalones:

  - Pollination 3.0 Beta:
        - Fixed a bug where Windows users of InVEST could run the model, but
          most raster outputs were filled with nodata values.

Additionally, this minor release fixes a bug in the InVEST user interface where
collapsible containers became entirely non-interactive.

2.5.0 (2013-03-08)
------------------
This a major release of InVEST that includes new standalone versions (ArcGIS
is not required) our models as well as additional functionality, stability,
and increased performance to many of the existing models.  This release is
timed to support our group's annual training event at Stanford University.
We expect to release InVEST 2.5.1 a couple of weeks after to address any
software issues that arise during the training.  See the release notes
below for details of the release, and please contact richsharp@stanford.edu
for any issues relating to software:

  - *new* Sediment 3.0 Beta:
      - This is a standalone model that executes an order of magnitude faster
        than the original ArcGIS model, but may have memory issues with
	larger datasets. This fix is scheduled for the 2.5.1 release of InVEST.
      - Uses a d-infinity flow algorithm (ArcGIS version uses D8).
      - Includes a more accurate LS factor.
      - Outputs are now summarized by polygon rather than rasterized polygons.
        Users can view results directly as a table rather than sampling a
	GIS raster.
  - *new* Nutrient 3.0 Beta:
      - This is a standalone model that executes an order of magnitude faster
        than the original ArcGIS model, but may have memory issues with
	larger datasets. This fix is scheduled for the 2.5.1 release of InVEST.
      - Uses a d-infinity flow algorithm (ArcGIS version uses D8).
      - Includes a more accurate LS factor.
      - Outputs are now summarized by polygon rather than rasterized polygons.
        Users can view results directly as a table rather than sampling a
	GIS raster.
  - *new* Wind Energy:
      - A new offshore wind energy model.  This is a standalone-only model
        available under the windows start menu.
  - *new* Recreation Alpha:
      - This is a working demo of our soon to be released future land and near
        shore recreation model.  The model itself is incomplete and should only
	be used as a demo or by NatCap partners that know what they're doing.
  - *new* Habitat Risk Assessment 3.0 Alpha:
      - This is a working demo of our soon to be released 3.0 version of habitat
        risk assessment.  The model itself is incomplete and should only
	be used as a demo or by NatCap partners that know what they're doing.
	Users that need to use the habitat risk assessment should use the ArcGIS
	version of this model.

  - Improvements to the InVEST 2.x ArcGIS-based toolset:
      - Bug fixes to the ArcGIS based Coastal Protection toolset.

  - Removed support for the ArcGIS invest_VERSION.mxd map.  We expect to
    transition the InVEST toolset exclusive standalone tools in a few months.  In
    preparation of this we are starting to deprecate parts of our old ArcGIS
    toolset including this ArcMap document.  The InVEST ArcToolbox is still
    available in C:\InVEST_2_5_0\invest_250.tbx.

  - Known issues:

    - The InVEST 3.0 standalones generate open source GeoTiffs as
      outputs rather than the proprietary ESRI Grid format.  ArcGIS 9.3.1
      occasionally displays these rasters incorrectly.  We have found
      that these layers can be visualized in ArcGIS 9.3.1 by following
      convoluted steps: Right Click on the layer and select Properties; click on
      the Symbology tab; select Stretch, agree to calculate a histogram (this will
      create an .aux file that Arc can use for visualization), click "Ok", remove
      the raster from the layer list, then add it back. As an alternative, we
      suggest using an open source GIS Desktop Tool like Quantum GIS or ArcGIS
      version 10.0 or greater.

   - The InVEST 3.0 carbon model will generate inaccurate sequestration results
     if the extents of the current and future maps don't align.  This will be
     fixed in InVEST 2.5.1; in the meanwhile a workaround is to clip both LULCs
     so they have identical overlaps.

   - A user reported an unstable run of InVEST 3.0 water yield.  We are not
     certain what is causing the issue, but we do have a fix that will go out
     in InVEST 2.5.1.

   - At the moment the InVEST standalones do not run on Windows XP.  This appears
     to be related to an incompatibility between Windows XP and GDAL, the an open
     source gis library we use to create and read GIS data.  At the moment we are
     uncertain if we will be able to fix this bug in future releases, but will
     pass along more information in the future.

2.4.5 (2013-02-01)
------------------
This is a minor release of InVEST that does not add any new models, but
does add additional functionality, stability, and increased performance to
many of the InVEST 3.0 standalones:

  - Pollination 3.0 Beta:
      - Greatly improved memory efficiency over previous versions of this model.
      - 3.0 Beta Pollination Biophysical and Valuation have been merged into a
        single tool, run through a unified user interface.
      - Slightly improved runtime through the use of newer core InVEST GIS libraries.
      - Optional ability to weight different species individually.  This feature
        adds a column to the Guilds table that allows the user to specify a
        relative weight for each species, which will be used before combining all
        species supply rasters.
      - Optional ability to aggregate pollinator abundances at specific points
        provided by an optional points shapefile input.
      - Bugfix: non-agricultural pixels are set to a value of 0.0 to indicate no
        value on the farm value output raster.
      - Bugfix: sup_val_<beename>_<scenario>.tif rasters are now saved to the
        intermediate folder inside the user's workspace instead of the output
        folder.
  - Carbon Biophysical 3.0 Beta:
        * Tweaked the user interface to require the user to
          provide a future LULC raster when the 'Calculate Sequestration' checkbox
          is checked.
        * Fixed a bug that restricted naming of harvest layers.  Harvest layers are
          now selected simply by taking the first available layer.
  - Better memory efficiency in hydropower model.
  - Better support for unicode filepaths in all 3.0 Beta user interfaces.
  - Improved state saving and retrieval when loading up previous-run parameters
    in all 3.0 Beta user interfaces.
  - All 3.0 Beta tools now report elapsed time on completion of a model.
  - All 3.0 Beta tools now provide disk space usage reports on completion of a
    model.
  - All 3.0 Beta tools now report arguments at the top of each logfile.
  - Biodiversity 3.0 Beta: The half-saturation constant is now allowed to be a
    positive floating-point number.
  - Timber 3.0 Beta: Validation has been added to the user interface for this
    tool for all tabular and shapefile inputs.
  - Fixed some typos in Equation 1 in the Finfish Aquaculture user's guide.
  - Fixed a bug where start menu items were not getting deleted during an InVEST
    uninstall.
  - Added a feature so that if the user selects to download datasets but the
    datasets don't successfully download the installation alerts the user and
    continues normally.
  - Fixed a typo with tau in aquaculture guide, originally said 0.8, really 0.08.

  - Improvements to the InVEST 2.x ArcGIS-based toolset:
      - Minor bugfix to Coastal Vulnerability, where an internal unit of
        measurements was off by a couple digits in the Fetch Calculator.
      - Minor fixes to various helper tools used in InVEST 2.x models.
      - Outputs for Hargreaves are now saved as geoTIFFs.
      - Thornwaite allows more flexible entering of hours of sunlight.

2.4.4 (2012-10-24)
------------------
- Fixes memory errors experienced by some users in the Carbon Valuation 3.0 Beta model.
- Minor improvements to logging in the InVEST User Interface
- Fixes an issue importing packages for some officially-unreleased InVEST models.

2.4.3 (2012-10-19)
------------------
- Fixed a minor issue with hydropower output vaulation rasters whose statistics were not pre-calculated.  This would cause the range in ArcGIS to show ther rasters at -3e38 to 3e38.
- The InVEST installer now saves a log of the installation process to InVEST_<version>\install_log.txt
- Fixed an issue with Carbon 3.0 where carbon output values were incorrectly calculated.
- Added a feature to Carbon 3.0 were total carbon stored and sequestered is output as part of the running log.
- Fixed an issue in Carbon 3.0 that would occur when users had text representations of floating point numbers in the carbon pool dbf input file.
- Added a feature to all InVEST 3.0 models to list disk usage before and after each run and in most cases report a low free space error if relevant.

2.4.2 (2012-10-15)
------------------
- Fixed an issue with the ArcMap document where the paths to default data were not saved as relative paths.  This caused the default data in the document to not be found by ArcGIS.
- Introduced some more memory-efficient processing for Biodiversity 3.0 Beta.  This fixes an out-of-memory issue encountered by some users when using very large raster datasets as inputs.

2.4.1 (2012-10-08)
------------------
- Fixed a compatibility issue with ArcGIS 9.3 where the ArcMap and ArcToolbox were unable to be opened by Arc 9.3.

2.4.0 (2012-10-05)
------------------
Changes in InVEST 2.4.0

General:

This is a major release which releases two additional beta versions of the
InVEST models in the InVEST 3.0 framework.  Additionally, this release
introduces start menu shortcuts for all available InVEST 3.0 beta models.
Existing InVEST 2.x models can still be found in the included Arc toolbox.

Existing InVEST models migrated to the 3.0 framework in this release
include:

- Biodiversity 3.0 Beta
    - Minor bug fixes and usability enhancements
    - Runtime decreased by a factor of 210
- Overlap Analysis 3.0 Beta
    - In most cases runtime decreased by at least a factor of 15
    - Minor bug fixes and usability enhancements
    - Split into two separate tools:
        * Overlap Analysis outputs rasters with individually-weighted pixels
        * Overlap Analysis: Management Zones produces a shapefile output.
    - Updated table format for input activity CSVs
    - Removed the "grid the seascape" step

Updates to ArcGIS models:

- Coastal vulnerability
    - Removed the "structures" option
    - Minor bug fixes and usability enhancements
- Coastal protection (erosion protection)
    - Incorporated economic valuation option
    - Minor bug fixes and usability enhancements

Additionally there are a handful of minor fixes and feature
enhancements:

- InVEST 3.0 Beta standalones (identified by a new InVEST icon) may be run
  from the Start Menu (on windows navigate to
  Start Menu -> All Programs -> InVEST 2.4.0
- Bug fixes for the calculation of raster statistics.
- InVEST 3.0 wave energy no longer requires an AOI for global runs, but
  encounters memory issues on machines with less than 4GB of RAM.  This
  is a known issue that will be fixed in a minor release.
- Minor fixes to several chapters in the user's guide.
- Minor bug fix to the 3.0 Carbon model: harvest maps are no longer required
  inputs.
- Other minor bug fixes and runtime performance tweaks in the 3.0 framework.
- Improved installer allows users to remove InVEST from the Windows Add/Remove
  programs menu.
- Fixed a visualization bug with wave energy where output rasters did not have the min/max/stdev calculations on them.  This made the default visualization in arc be a gray blob.

2.3.0 (2012-08-02)
------------------
Changes in InVEST 2.3.0

General:

This is a major release which releases several beta versions of the
InVEST models in the InVEST 3.0 framework.  These models run as
standalones, but a GIS platform is needed to edit and view the data
inputs and outputs.  Until InVEST 3.0 is released the original ArcGIS
based versions of these tools will remain the release.

Existing InVEST models migrated to the 3.0 framework in this release
include:

- Reservoir Hydropower Production 3.0 beta
    - Minor bug fixes.
- Finfish Aquaculture
    - Minor bug fixes and usability enhancements.
- Wave Energy 3.0 beta
    - Runtimes for non-global runs decreased by a factor of 7
    - Minor bugs in interpolation that exist in the 2.x model is fixed in
      3.0 beta.
- Crop Pollination 3.0 beta
    - Runtimes decreased by a factor of over 10,000

This release also includes the new models which only exist in the 3.0
framework:

- Marine Water Quality 3.0 alpha with a preliminary  user's guide.

InVEST models in the 3.0 framework from previous releases that now
have a standalone executable include:

- Managed Timber Production Model
- Carbon Storage and Sequestration

Additionally there are a handful of other minor fixes and feature
enhancements since the previous release:

- Minor bug fix to 2.x sedimentation model that now correctly
  calculates slope exponentials.
- Minor fixes to several chapters in the user's guide.
- The 3.0 version of the Carbon model now can value the price of carbon
  in metric tons of C or CO2.
- Other minor bug fixes and runtime performance tweaks in the 3.0 framework.

2.2.2 (2012-03-03)
------------------
Changes in InVEST 2.2.2

General:

This is a minor release which fixes the following defects:

-Fixed an issue with sediment retention model where large watersheds
 allowed loading per cell was incorrectly rounded to integer values.

-Fixed bug where changing the threshold didn't affect the retention output
 because function was incorrectly rounded to integer values.

-Added total water yield in meters cubed to to output table by watershed.

-Fixed bug where smaller than default (2000) resolutions threw an error about
 not being able to find the field in "unitynew".  With non-default resolution,
 "unitynew" was created without an attribute table, so one was created by
 force.

-Removed mention of beta state and ecoinformatics from header of software
 license.

-Modified overlap analysis toolbox so it reports an error directly in the
 toolbox if the workspace name is too long.

2.2.1 (2012-01-26)
------------------
Changes in InVEST 2.2.1

General:

This is a minor release which fixes the following defects:

-A variety of miscellaneous bugs were fixed that were causing crashes of the Coastal Protection model in Arc 9.3.
-Fixed an issue in the Pollination model that was looking for an InVEST1005 directory.
-The InVEST "models only" release had an entry for the InVEST 3.0 Beta tools, but was missing the underlying runtime.  This has been added to the models only 2.2.1 release at the cost of a larger installer.
-The default InVEST ArcMap document wouldn't open in ArcGIS 9.3.  It can now be opened by Arc 9.3 and above.
-Minor updates to the Coastal Protection user's guide.

2.2.0 (2011-12-22)
------------------
In this release we include updates to the habitat risk assessment
model, updates to Coastal Vulnerability Tier 0 (previously named
Coastal Protection), and a new tier 1 Coastal Vulnerability tool.
Additionally, we are releasing a beta version of our 3.0 platform that
includes the terrestrial timber and carbon models.

See the "Marine Models" and "InVEST 3.0 Beta" sections below for more details.

**Marine Models**

1. Marine Python Extension Check

   This tool has been updated to include extension requirements for the new
   Coastal Protection T1 model.  It also reflects changes to the Habitat Risk
   Assessment and Coastal Protection T0 models, as they no longer require the
   PythonWin extension.

2. Habitat Risk Assessment (HRA)

   This model has been updated and is now part of three-step toolset.  The
   first step is a new Ratings Survey Tool which eliminates the need for
   Microsoft Excel when users are providing habitat-stressor ratings.  This
   Survey Tool now allows users to up- and down-weight the importance of
   various criteria.  For step 2, a copy of the Grid the Seascape tool has been
   placed in the HRA toolset.  In the last step, users will run the HRA model
   which includes the following updates:

   - New habitat outputs classifying risk as low, medium, and high
   - Model run status updates (% complete) in the message window
   - Improved habitat risk plots embedded in the output HTML

3. Coastal Protection

   This module is now split into sub-models, each with two parts.  The first
   sub-model is Coastal Vulnerability (Tier 0) and the new addition is Coastal
   Protection (Tier 1).

   Coastal Vulnerability (T0)
   Step 1) Fetch Calculator - there are no updates to this tool.
   Step 2) Vulnerability Index

   - Wave Exposure: In this version of the model, we define wave exposure for
     sites facing the open ocean as the maximum of the weighted average of
     wave's power coming from the ocean or generated by local winds.  We
     weight wave power coming from each of the 16 equiangular sector by the
     percent of time that waves occur in that sector, and based on whether or
     not fetch in that sector exceeds 20km.  For sites that are sheltered, wave
     exposure is the average of wave power generated by the local storm winds
     weighted by the percent occurrence of those winds in each sector.  This
     new method takes into account the seasonality of wind and wave patterns
     (storm waves generally come from a preferential direction), and helps
     identify regions that are not exposed to powerful waves although they are
     open to the ocean (e.g. the leeside of islands).

   - Natural Habitats: The ranking is now computed using the rank of all
     natural habitats present in front of a segment, and we weight the lowest
     ranking habitat 50% more than all other habitats.  Also, rankings and
     protective distance information are to be provided by CSV file instead of
     Excel.  With this new method, shoreline segments that have more habitats
     than others will have a lower risk of inundation and/or erosion during
     storms.

   - Structures: The model has been updated to now incorporate the presence of
     structures by decreasing the ranking of shoreline segments that adjoin
     structures.

   Coastal Protection (T1) - This is a new model which plots the amount of
   sandy beach erosion or consolidated bed scour that backshore regions
   experience in the presence or absence of natural habitats.  It is composed
   of two steps: a Profile Generator and Nearshore Waves and Erosion.  It is
   recommended to run the Profile Generator before the Nearshore Waves and
   Erosion model.

   Step 1) Profile Generator:  This tool helps the user generate a 1-dimensional
   bathymetric and topographic profile perpendicular to the shoreline at the
   user-defined location.  This model provides plenty of guidance for building
   backshore profiles for beaches, marshes and mangroves.  It will help users
   modify bathymetry profiles that they already have, or can generate profiles
   for sandy beaches if the user has not bathymetric data.  Also, the model
   estimates and maps the location of natural habitats present in front of the
   region of interest.  Finally, it provides sample wave and wind data that
   can be later used in the Nearshore Waves and Erosion model, based on
   computed fetch values and default Wave Watch III data.

   Step 2) Nearshore Waves and Erosion: This model estimates profiles of beach
   erosion or values of rates of consolidated bed scour at a site as a function
   of the type of habitats present in the area of interest.  The model takes
   into account the protective effects of vegetation, coral and oyster reefs,
   and sand dunes.  It also shows the difference of protection provided when
   those habitats are present, degraded, or gone.

4. Aesthetic Quality

   This model no longer requires users to provide a projection for Overlap
   Analysis.  Instead, it uses the projection from the user-specified Area of
   Interest (AOI) polygon.  Additionally, the population estimates for this
   model have been fixed.

**InVEST 3.0 Beta**

The 2.2.0 release includes a preliminary version of our InVEST 3.0 beta
platform.  It is included as a toolset named "InVEST 3.0 Beta" in the
InVEST220.tbx.  It is currently only supported with ArcGIS 10.  To launch
an InVEST 3.0 beta tool, double click on the desired tool in the InVEST 3.0
toolset then click "Ok" on the Arc toolbox screen that opens. The InVEST 3.0
tool panel has inputs very similar to the InVEST 2.2.0 versions of the tools
with the following modifications:

InVEST 3.0 Carbon:
  * Fixes a minor bug in the 2.2 version that ignored floating point values
    in carbon pool inputs.
  * Separation of carbon model into a biophysical and valuation model.
  * Calculates carbon storage and sequestration at the minimum resolution of
    the input maps.
  * Runtime efficiency improved by an order of magnitude.
  * User interface streamlined including dynamic activation of inputs based
    on user preference, direct link to documentation, and recall of inputs
    based on user's previous run.

InVEST 3.0 Timber:
  * User interface streamlined including dynamic activation of inputs based
    on user preference, direct link to documentation, and recall of inputs
    based on user's previous run.


2.1.1 (2011-10-17)
------------------
Changes in InVEST 2.1.1

General:

This is a minor release which fixes the following defects:

-A truncation error was fixed on nutrient retention and sedimentation model that involved division by the number of cells in a watershed.  Now correctly calculates floating point division.
-Minor typos were fixed across the user's guide.

2.1 Beta (2011-05-11)
---------------------
Updates to InVEST Beta

InVEST 2.1 . Beta

Changes in InVEST 2.1

General:

1.	InVEST versioning
We have altered our versioning scheme.  Integer changes will reflect major changes (e.g. the addition of marine models warranted moving from 1.x to 2.0).  An increment in the digit after the primary decimal indicates major new features (e.g the addition of a new model) or major revisions.  For example, this release is numbered InVEST 2.1 because two new models are included).  We will add another decimal to reflect minor feature revisions or bug fixes.  For example, InVEST 2.1.1 will likely be out soon as we are continually working to improve our tool.
2.	HTML guide
With this release, we have migrated the entire InVEST users. guide to an HTML format.  The HTML version will output a pdf version for use off-line, printing, etc.


**MARINE MODELS**

1.Marine Python Extension Check

-This tool has been updated to allow users to select the marine models they intend to run.  Based on this selection, it will provide a summary of which Python and ArcGIS extensions are necessary and if the Python extensions have been successfully installed on the user.s machine.

2.Grid the Seascape (GS)

-This tool has been created to allow marine model users to generate an seascape analysis grid within a specified area of interest (AOI).

-It only requires an AOI and cell size (in meters) as inputs, and produces a polygon grid which can be used as inputs for the Habitat Risk Assessment and Overlap Analysis models.

3. Coastal Protection

- This is now a two-part model for assessing Coastal Vulnerability.  The first part is a tool for calculating fetch and the second maps the value of a Vulnerability Index, which differentiates areas with relatively high or low exposure to erosion and inundation during storms.

- The model has been updated to now incorporate coastal relief and the protective influence of up to eight natural habitat input layers.

- A global Wave Watch 3 dataset is also provided to allow users to quickly generate rankings for wind and wave exposure worldwide.

4. Habitat Risk Assessment (HRA)

This new model allows users to assess the risk posed to coastal and marine habitats by human activities and the potential consequences of exposure for the delivery of ecosystem services and biodiversity.  The HRA model is suited to screening the risk of current and future human activities in order to prioritize management strategies that best mitigate risk.

5. Overlap Analysis

This new model maps current human uses in and around the seascape and summarizes the relative importance of various regions for particular activities.  The model was designed to produce maps that can be used to identify marine and coastal areas that are most important for human use, in particular recreation and fisheries, but also other activities.

**FRESHWATER MODELS**

All Freshwater models now support ArcMap 10.


Sample data:

1. Bug fix for error in Water_Tables.mdb Biophysical table where many field values were shifted over one column relative to the correct field name.

2. Bug fix for incorrect units in erosivity layer.


Hydropower:

1.In Water Yield, new output tables have been added containing mean biophysical outputs (precipitation, actual and potential evapotranspiration, water yield)  for each watershed and sub-watershed.


Water Purification:

1. The Water Purification Threshold table now allows users to specify separate thresholds for nitrogen and phosphorus.   Field names thresh_n and thresh_p replace the old ann_load.

2. The Nutrient Retention output tables nutrient_watershed.dbf and nutrient_subwatershed.dbf now include a column for nutrient retention per watershed/sub-watershed.

3. In Nutrient Retention, some output file names have changed.

4. The user's guide has been updated to explain more accurately the inclusion of thresholds in the biophysical service estimates.


Sedimentation:

1. The Soil Loss output tables sediment_watershed.dbf and sediment_subwatershed.dbf now include a column for sediment retention per watershed/sub-watershed.

2. In Soil Loss, some output file names have changed.

3. The default input value for Slope Threshold is now 75.

4. The user's guide has been updated to explain more accurately the inclusion of thresholds in the biophysical service estimates.

5. Valuation: Bug fix where the present value was not being applied correctly.





2.0 Beta (2011-02-14)
---------------------
Changes in InVEST 2.0

InVEST 1.005 is a minor release with the following modification:

1. Aesthetic Quality

    This new model allows users to determine the locations from which new nearshore or offshore features can be seen.  It generates viewshed maps that can be used to identify the visual footprint of new offshore development.


2. Coastal Vulnerability

    This new model produces maps of coastal human populations and a coastal exposure to erosion and inundation index map.  These outputs can be used to understand the relative contributions of different variables to coastal exposure and to highlight the protective services offered by natural habitats.


3. Aquaculture

    This new model is used to evaluate how human activities (e.g., addition or removal of farms, changes in harvest management practices) and climate change (e.g., change in sea surface temperature) may affect the production and economic value of aquacultured Atlantic salmon.


4. Wave Energy

    This new model provides spatially explicit information, showing potential areas for siting Wave Energy conversion (WEC) facilities with the greatest energy production and value.  This site- and device-specific information for the WEC facilities can then be used to identify and quantify potential trade-offs that may arise when siting WEC facilities.


5. Avoided Reservoir Sedimentation

    - The name of this model has been changed to the Sediment Retention model.

    - We have added a water quality valuation model for sediment retention. The user now has the option to select avoided dredge cost analysis, avoided water treatment cost analysis or both.  The water quality valuation approach is the same as that used in the Water Purification: Nutrient Retention model.

    - The threshold information for allowed sediment loads (TMDL, dead volume, etc.) are now input in a stand alone table instead of being included in the valuation table. This adjusts the biophysical service output for any social allowance of pollution. Previously, the adjustment was only done in the valuation model.

    - The watersheds and sub-watershed layers are now input as shapefiles instead of rasters.

    - Final outputs are now aggregated to the sub-basin scale. The user must input a sub-basin shapefile. We provide the Hydro 1K dataset as a starting option. See users guide for changes to many file output names.

    - Users are strongly advised not to interpret pixel-scale outputs for hydrological understanding or decision-making of any kind. Pixel outputs should only be used for calibration/validation or model checking.


6. Hydropower Production

    - The watersheds and sub-watershed layers are now input as shapefiles instead of rasters.

    - Final outputs are now aggregated to the sub-basin scale. The user must input a sub-basin shapefile. We provide the Hydro 1K dataset as a starting option. See users guide for changes to many file output names.

    - Users are strongly advised not to interpret pixel-scale outputs for hydrological understanding or decision-making of any kind. Pixel outputs should only be used for calibration/validation or model checking.

    - The calibration constant for each watershed is now input in a stand-alone table instead of being included in the valuation table. This makes running the water scarcity model simpler.


7. Water Purification: Nutrient Retention

    - The threshold information for allowed pollutant levels (TMDL, etc.) are now input in a stand alone table instead of being included in the valuation table. This adjusts the biophysical service output for any social allowance of pollution. Previously, the adjustment was only done in the valuation model.

    - The watersheds and sub-watershed layers are now input as shapefiles instead of rasters.

    - Final outputs are now aggregated to the sub-basin scale. The user must input a sub-basin shapefile. We provide the Hydro 1K dataset as a starting option. See users guide for changes to many file output names.

    - Users are strongly advised not to interpret pixel-scale outputs for hydrological understanding or decision-making of any kind. Pixel outputs should only be used for calibration/validation or model checking.


8. Carbon Storage and Sequestration

    The model now outputs an aggregate sum of the carbon storage.


9. Habitat Quality and Rarity

    This model had an error while running ReclassByACII if the land cover codes were not sorted alphabetically.  This has now been corrected and it sorts the reclass file before running the reclassification

    The model now outputs an aggregate sum of the habitat quality.

10. Pollination

    In this version, the pollination model accepts an additional parameter which indicated the proportion of a crops yield that is attributed to wild pollinators.

<|MERGE_RESOLUTION|>--- conflicted
+++ resolved
@@ -4,10 +4,7 @@
 
 Unreleased Changes
 ------------------
-<<<<<<< HEAD
-=======
 * Fixed an issue with most InVEST models where the suffix was not being reflected in the output filenames.  This was due to a bug in the InVEST UI, where the suffix args key was assumed to be ``'suffix'``.  Instances of ``InVESTModel`` now accept a keyword argument to defined the suffix args key.
->>>>>>> d1b88216
 * Fixed an issue/bug in Seasonal Water Yield that would occur when a user provided a datastack that had nodata values overlapping with valid DEM locations. Previously this would generate an NaN for various biophysical values at that pixel and cascade it downslope. Now any question of nodata on a valid DEM pixel is treated as "0". This will make serious visual artifacts on the output, but should help users pinpoint the source of bad data rather than crash.
 * Refactored all but routing components of SDR to use PyGeoprocessing 0.5.0 and laid a consistent raster floating point type of 'float32'. This will cause numerically insignificant differences between older versions of SDR and this one. But differences are well within the tolerance of the overall error of the model and expected error rate of data. Advantages are smaller disk footprint per run, cleaner and more maintainable design, and a slight performance increase.
 * Bug fixed in SDR that would align the output raster stack to match with the landcover pixel stack even though the rest of the rasters are scaled and clipped to the DEM.
