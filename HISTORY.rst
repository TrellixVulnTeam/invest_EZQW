--- conflicted
+++ resolved
@@ -8,12 +8,9 @@
 * Removed the deprecated and incomplete Nearshore Wave and Erosion model (``natcap.invest.nearshore_wave_and_erosion``).
 * Removed the deprecated Timber model (``natcap.invest.timber``).
 * Fixed an issue where seasonal water yield would raise a divide by zero error if a watershed polygon didn't cover a valid data region.  Now sets aggregation quantity to zero and reports a warning in the log.
-<<<<<<< HEAD
 * Added functionality to recreation model so that the `monthly_table.csv` file now receives a file suffix if one is provided by the user.
-=======
 * Fixed an issue in SDR where the m exponent was calculated incorrectly in many situations resulting in an error of about 1% in total export.
 * Fixed an issue in SDR that reported runtime overflow errors during normal processing even though the model completed without other errors.
->>>>>>> a58f57aa
 
 3.3.1 (2016-06-13)
 ------------------
