--- conflicted
+++ resolved
@@ -4,12 +4,9 @@
 
 Unreleased Changes
 ------------------
-<<<<<<< HEAD
 * Correcting an issue with RouteDEM where runs of the tool with Flow Direction
   enabled would cause the tool to crash if ``n_workers > 0``.
-=======
 * Adding bitbucket pipelines and AppVeyor build configurations.
->>>>>>> 1fa33e4f
 * Carbon Model and Crop Production models no longer crash if user-input rasters
   do not have a nodata value defined. In this case these models treat all pixel
   values as valid data.
