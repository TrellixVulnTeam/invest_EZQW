--- conflicted
+++ resolved
@@ -131,13 +131,6 @@
         pyname='natcap.invest.urban_cooling_model',
         gui='urban_cooling_model.UrbanCoolingModel',
         aliases=('ucm',)),
-<<<<<<< HEAD
-    'habitat_suitability': _UIMETA(
-        pyname='natcap.invest.habitat_suitability',
-        gui=None,
-        aliases=('hs',)),
-=======
->>>>>>> 74058364
 }
 
 # Build up an index mapping aliase to modelname.
