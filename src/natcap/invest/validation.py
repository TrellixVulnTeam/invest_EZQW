--- conflicted
+++ resolved
@@ -135,12 +135,8 @@
                 n_workers_int = int(n_workers_float)
                 if n_workers_float != n_workers_int:
                     common_warnings.append(
-<<<<<<< HEAD
-                        (['n_workers'], ('If provided, must be an integer.')))
-=======
                         (['n_workers'],
                          ('If provided, must be an integer ')))
->>>>>>> a71f2cb5
             except (ValueError, KeyError):
                 # ValueError When n_workers is an empty string.  Input is
                 # optional, so this is not erroneous behavior.
