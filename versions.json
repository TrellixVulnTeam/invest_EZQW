--- conflicted
+++ resolved
@@ -1,11 +1,6 @@
 {
-<<<<<<< HEAD
-    "data/invest-data": "68",
-    "tests/data": "20",
-=======
     "data/invest-data": "72",
     "data/invest-test-data": "20",
->>>>>>> 6bdc871b
     "doc/users-guide": "a24fe291fda5e6e59fa7c0a5125ef8be3052be3b",
     "src/invest-natcap.default": "f18244edcff0f68871b9f839a904bc98b5a50b82",
     "src/pygeoprocessing": "REQUIREMENTS_TXT:pygeoprocessing",
